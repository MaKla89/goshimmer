package faucet

import (
	"runtime"
	"sync"
	"time"

	"github.com/cockroachdb/errors"
	"github.com/iotaledger/hive.go/autopeering/peer"
	"github.com/iotaledger/hive.go/daemon"
	"github.com/iotaledger/hive.go/datastructure/orderedmap"
	"github.com/iotaledger/hive.go/events"
	"github.com/iotaledger/hive.go/node"
	"github.com/iotaledger/hive.go/workerpool"
	"github.com/mr-tron/base58"
	"go.uber.org/atomic"
	"go.uber.org/dig"

	walletseed "github.com/iotaledger/goshimmer/client/wallet/packages/seed"
	"github.com/iotaledger/goshimmer/packages/faucet"
	"github.com/iotaledger/goshimmer/packages/ledgerstate"
	"github.com/iotaledger/goshimmer/packages/mana"
	"github.com/iotaledger/goshimmer/packages/pow"
	"github.com/iotaledger/goshimmer/packages/shutdown"
	"github.com/iotaledger/goshimmer/packages/tangle"
	"github.com/iotaledger/goshimmer/plugins/messagelayer"
)

const (
	// PluginName is the name of the faucet plugin.
	PluginName = "Faucet"
)

var (
	// Plugin is the "plugin" instance of the faucet application.
	Plugin                 *node.Plugin
	_faucet                *StateManager
	faucetOnce             sync.Once
	powVerifier            = pow.New()
	fundingWorkerPool      *workerpool.NonBlockingQueuedWorkerPool
	fundingWorkerCount     = runtime.GOMAXPROCS(0)
	fundingWorkerQueueSize = 500
	targetPoWDifficulty    int
	startIndex             int
	// blacklist makes sure that an address might only request tokens once.
	blacklist         *orderedmap.OrderedMap
	blacklistCapacity int
	blackListMutex    sync.RWMutex
	// signals that the faucet has initialized itself and can start funding requests
	initDone atomic.Bool

	waitForManaWindow = 5 * time.Second
	deps              = new(dependencies)
)

type dependencies struct {
	dig.In

	Local  *peer.Local
	Tangle *tangle.Tangle
}

<<<<<<< HEAD
func init() {
	Plugin = node.NewPlugin(PluginName, deps, node.Disabled, configure, run)
}

// newFaucet gets the faucet component instance the faucet plugin has initialized.
func newFaucet() *StateManager {
	if Parameters.Seed == "" {
		Plugin.LogFatal("a seed must be defined when enabling the faucet plugin")
	}
	seedBytes, err := base58.Decode(Parameters.Seed)
	if err != nil {
		Plugin.LogFatalf("configured seed for the faucet is invalid: %s", err)
	}
	if Parameters.TokensPerRequest <= 0 {
		Plugin.LogFatalf("the amount of tokens to fulfill per request must be above zero")
	}
	if Parameters.MaxTransactionBookedAwaitTimeSeconds <= 0 {
		Plugin.LogFatalf("the max transaction booked await time must be more than 0")
	}
	if Parameters.PreparedOutputsCount <= 0 {
		Plugin.LogFatalf("the number of faucet prepared outputs should be more than 0")
	}
	return NewStateManager(
		uint64(Parameters.TokensPerRequest),
		walletseed.NewSeed(seedBytes),
		uint64(Parameters.PreparedOutputsCount),
		time.Duration(Parameters.MaxTransactionBookedAwaitTimeSeconds)*time.Second,
	)
=======
// Faucet gets the faucet component instance the faucet plugin has initialized.
func Faucet() *StateManager {
	faucetOnce.Do(func() {
		if Parameters.Seed == "" {
			Plugin().LogFatal("a seed must be defined when enabling the faucet plugin")
		}
		seedBytes, err := base58.Decode(Parameters.Seed)
		if err != nil {
			Plugin().LogFatalf("configured seed for the faucet is invalid: %s", err)
		}
		if Parameters.TokensPerRequest <= 0 {
			Plugin().LogFatalf("the amount of tokens to fulfill per request must be above zero")
		}
		if Parameters.MaxTransactionBookedAwaitTime <= 0 {
			Plugin().LogFatalf("the max transaction booked await time must be more than 0")
		}
		if Parameters.PreparedOutputsCount <= 0 {
			Plugin().LogFatalf("the number of faucet prepared outputs should be more than 0")
		}
		_faucet = NewStateManager(
			uint64(Parameters.TokensPerRequest),
			walletseed.NewSeed(seedBytes),
			uint64(Parameters.PreparedOutputsCount),
			Parameters.MaxTransactionBookedAwaitTime,
		)
	})
	return _faucet
>>>>>>> 016733f0
}

func configure(plugin *node.Plugin) {
	targetPoWDifficulty = Parameters.PowDifficulty
	startIndex = Parameters.StartIndex
	blacklist = orderedmap.New()
	blacklistCapacity = Parameters.BlacklistCapacity
	_faucet = newFaucet()

	fundingWorkerPool = workerpool.NewNonBlockingQueuedWorkerPool(func(task workerpool.Task) {
		msg := task.Param(0).(*tangle.Message)
		addr := msg.Payload().(*faucet.Request).Address()
		msg, txID, err := _faucet.FulFillFundingRequest(msg)
		if err != nil {
			plugin.LogWarnf("couldn't fulfill funding request to %s: %s", addr.Base58(), err)
			return
		}
		plugin.LogInfof("sent funds to address %s via tx %s and msg %s", addr.Base58(), txID, msg.ID())
	}, workerpool.WorkerCount(fundingWorkerCount), workerpool.QueueSize(fundingWorkerQueueSize))

	configureEvents()
}

func run(plugin *node.Plugin) {
	if err := daemon.BackgroundWorker(PluginName, func(shutdownSignal <-chan struct{}) {
		defer plugin.LogInfof("Stopping %s ... done", PluginName)

		plugin.LogInfo("Waiting for node to become synced...")
		if !waitUntilSynced(shutdownSignal) {
			return
		}
		plugin.LogInfo("Waiting for node to become synced... done")

		plugin.LogInfo("Waiting for node to have sufficient access mana")
		if err := waitForMana(shutdownSignal); err != nil {
			plugin.LogErrorf("failed to get sufficient access mana: %s", err)
			return
		}
		plugin.LogInfo("Waiting for node to have sufficient access mana... done")

		plugin.LogInfof("Deriving faucet state from the ledger...")
		// determine state, prepare more outputs if needed
		if err := _faucet.DeriveStateFromTangle(startIndex); err != nil {
			plugin.LogErrorf("failed to derive state: %s", err)
			return
		}
		plugin.LogInfo("Deriving faucet state from the ledger... done")

		defer fundingWorkerPool.Stop()
		initDone.Store(true)

		<-shutdownSignal
		plugin.LogInfof("Stopping %s ...", PluginName)
	}, shutdown.PriorityFaucet); err != nil {
		plugin.Logger().Panicf("Failed to start daemon: %s", err)
	}
}

func waitUntilSynced(shutdownSignal <-chan struct{}) bool {
	synced := make(chan struct{}, 1)
	closure := events.NewClosure(func(e *tangle.SyncChangedEvent) {
		if e.Synced {
			// use non-blocking send to prevent deadlocks in rare cases when the SyncedChanged events is spammed
			select {
			case synced <- struct{}{}:
			default:
			}
		}
	})
	deps.Tangle.TimeManager.Events.SyncChanged.Attach(closure)
	defer deps.Tangle.TimeManager.Events.SyncChanged.Detach(closure)

	// if we are already synced, there is no need to wait for the event
	if deps.Tangle.TimeManager.Synced() {
		return true
	}

	// block until we are either synced or shutting down
	select {
	case <-synced:
		return true
	case <-shutdownSignal:
		return false
	}
}

func waitForMana(shutdownSignal <-chan struct{}) error {
	nodeID := deps.Tangle.Options.Identity.ID()
	for {
		// stop polling, if we are shutting down
		select {
		case <-shutdownSignal:
			return errors.New("faucet shutting down")
		default:
		}

		aMana, _, err := messagelayer.GetAccessMana(nodeID)
		// ignore ErrNodeNotFoundInBaseManaVector and treat it as 0 mana
		if err != nil && !errors.Is(err, mana.ErrNodeNotFoundInBaseManaVector) {
			return err
		}
		if aMana >= tangle.MinMana {
			return nil
		}
		Plugin.LogDebugf("insufficient access mana: %f < %f", aMana, tangle.MinMana)
		time.Sleep(waitForManaWindow)
	}
}

func configureEvents() {
	deps.Tangle.ConsensusManager.Events.MessageOpinionFormed.Attach(events.NewClosure(func(messageID tangle.MessageID) {
		// Do not start picking up request while waiting for initialization.
		// If faucet nodes crashes and you restart with a clean db, all previous faucet req msgs will be enqueued
		// and addresses will be funded again. Therefore, do not process any faucet request messages until we are in
		// sync and initialized.
		if !initDone.Load() {
			return
		}
		deps.Tangle.Storage.Message(messageID).Consume(func(message *tangle.Message) {
			if !faucet.IsFaucetReq(message) {
				return
			}
			fundingRequest := message.Payload().(*faucet.Request)
			addr := fundingRequest.Address()

			// verify PoW
			leadingZeroes, err := powVerifier.LeadingZeros(fundingRequest.Bytes())
			if err != nil {
				Plugin.LogInfof("couldn't verify PoW of funding request for address %s", addr.Base58())
				return
			}

			if leadingZeroes < targetPoWDifficulty {
				Plugin.LogInfof("funding request for address %s doesn't fulfill PoW requirement %d vs. %d", addr.Base58(), targetPoWDifficulty, leadingZeroes)
				return
			}

			if IsAddressBlackListed(addr) {
				Plugin.LogInfof("can't fund address %s since it is blacklisted", addr.Base58())
				return
			}

			// finally add it to the faucet to be processed
			_, added := fundingWorkerPool.TrySubmit(message)
			if !added {
				RemoveAddressFromBlacklist(addr)
				Plugin.LogInfo("dropped funding request for address %s as queue is full", addr.Base58())
				return
			}
			Plugin.LogInfof("enqueued funding request for address %s", addr.Base58())
		})
	}))
}

// IsAddressBlackListed returns if an address is blacklisted.
// adds the given address to the blacklist and removes the oldest blacklist entry if it would go over capacity.
func IsAddressBlackListed(address ledgerstate.Address) bool {
	blackListMutex.Lock()
	defer blackListMutex.Unlock()

	// see if it was already blacklisted
	_, blacklisted := blacklist.Get(address.Base58())

	if blacklisted {
		return true
	}

	// add it to the blacklist
	blacklist.Set(address.Base58(), true)
	if blacklist.Size() > blacklistCapacity {
		var headKey interface{}
		blacklist.ForEach(func(key, value interface{}) bool {
			headKey = key
			return false
		})
		blacklist.Delete(headKey)
	}

	return false
}

// RemoveAddressFromBlacklist removes an address from the blacklist.
func RemoveAddressFromBlacklist(address ledgerstate.Address) {
	blackListMutex.Lock()
	defer blackListMutex.Unlock()

	blacklist.Delete(address.Base58())
}<|MERGE_RESOLUTION|>--- conflicted
+++ resolved
@@ -32,10 +32,9 @@
 )
 
 var (
-	// Plugin is the "plugin" instance of the faucet application.
+	// Plugin is the plugin instance of the faucet application.
 	Plugin                 *node.Plugin
 	_faucet                *StateManager
-	faucetOnce             sync.Once
 	powVerifier            = pow.New()
 	fundingWorkerPool      *workerpool.NonBlockingQueuedWorkerPool
 	fundingWorkerCount     = runtime.GOMAXPROCS(0)
@@ -60,7 +59,6 @@
 	Tangle *tangle.Tangle
 }
 
-<<<<<<< HEAD
 func init() {
 	Plugin = node.NewPlugin(PluginName, deps, node.Disabled, configure, run)
 }
@@ -77,7 +75,7 @@
 	if Parameters.TokensPerRequest <= 0 {
 		Plugin.LogFatalf("the amount of tokens to fulfill per request must be above zero")
 	}
-	if Parameters.MaxTransactionBookedAwaitTimeSeconds <= 0 {
+	if Parameters.MaxTransactionBookedAwaitTime <= 0 {
 		Plugin.LogFatalf("the max transaction booked await time must be more than 0")
 	}
 	if Parameters.PreparedOutputsCount <= 0 {
@@ -87,37 +85,8 @@
 		uint64(Parameters.TokensPerRequest),
 		walletseed.NewSeed(seedBytes),
 		uint64(Parameters.PreparedOutputsCount),
-		time.Duration(Parameters.MaxTransactionBookedAwaitTimeSeconds)*time.Second,
+		Parameters.MaxTransactionBookedAwaitTime,
 	)
-=======
-// Faucet gets the faucet component instance the faucet plugin has initialized.
-func Faucet() *StateManager {
-	faucetOnce.Do(func() {
-		if Parameters.Seed == "" {
-			Plugin().LogFatal("a seed must be defined when enabling the faucet plugin")
-		}
-		seedBytes, err := base58.Decode(Parameters.Seed)
-		if err != nil {
-			Plugin().LogFatalf("configured seed for the faucet is invalid: %s", err)
-		}
-		if Parameters.TokensPerRequest <= 0 {
-			Plugin().LogFatalf("the amount of tokens to fulfill per request must be above zero")
-		}
-		if Parameters.MaxTransactionBookedAwaitTime <= 0 {
-			Plugin().LogFatalf("the max transaction booked await time must be more than 0")
-		}
-		if Parameters.PreparedOutputsCount <= 0 {
-			Plugin().LogFatalf("the number of faucet prepared outputs should be more than 0")
-		}
-		_faucet = NewStateManager(
-			uint64(Parameters.TokensPerRequest),
-			walletseed.NewSeed(seedBytes),
-			uint64(Parameters.PreparedOutputsCount),
-			Parameters.MaxTransactionBookedAwaitTime,
-		)
-	})
-	return _faucet
->>>>>>> 016733f0
 }
 
 func configure(plugin *node.Plugin) {
