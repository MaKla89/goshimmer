--- conflicted
+++ resolved
@@ -142,19 +142,8 @@
 
 		plugin.LogInfof("Deriving faucet state from the ledger...")
 
-		// TODO: refactor
-		ctx, ctxCancel := context.WithCancel(context.Background())
-		go func() {
-			defer ctxCancel()
-			<-shutdownSignal
-		}()
-
 		// determine state, prepare more outputs if needed
-<<<<<<< HEAD
 		if err := _faucet.DeriveStateFromTangle(ctx); err != nil {
-=======
-		if err := _faucet.DeriveStateFromTangle(ctx.Done()); err != nil {
->>>>>>> 1d76986d
 			plugin.LogErrorf("failed to derive state: %s", err)
 			return
 		}
