package faucet

import (
	"crypto"
	"runtime"
	"sync"
	"time"

	"github.com/cockroachdb/errors"
	"github.com/iotaledger/hive.go/daemon"
	"github.com/iotaledger/hive.go/datastructure/orderedmap"
	"github.com/iotaledger/hive.go/events"
	"github.com/iotaledger/hive.go/logger"
	"github.com/iotaledger/hive.go/node"
	"github.com/iotaledger/hive.go/workerpool"
	"github.com/mr-tron/base58"
	flag "github.com/spf13/pflag"
	"go.uber.org/atomic"

	walletseed "github.com/iotaledger/goshimmer/client/wallet/packages/seed"
	"github.com/iotaledger/goshimmer/packages/ledgerstate"
	"github.com/iotaledger/goshimmer/packages/pow"
	"github.com/iotaledger/goshimmer/packages/shutdown"
	"github.com/iotaledger/goshimmer/packages/tangle"
	"github.com/iotaledger/goshimmer/plugins/config"
	"github.com/iotaledger/goshimmer/plugins/messagelayer"
)

const (
	// PluginName is the name of the faucet plugin.
	PluginName = "Faucet"

	// CfgFaucetSeed defines the base58 encoded seed the faucet uses.
	CfgFaucetSeed = "faucet.seed"
	// CfgFaucetTokensPerRequest defines the amount of tokens the faucet should send for each request.
	CfgFaucetTokensPerRequest = "faucet.tokensPerRequest"
	// CfgFaucetMaxTransactionBookedAwaitTimeSeconds defines the time to await for the transaction fulfilling a funding request
	// to become booked in the value layer.
	CfgFaucetMaxTransactionBookedAwaitTimeSeconds = "faucet.maxTransactionBookedAwaitTimeSeconds"
	// CfgFaucetPoWDifficulty defines the PoW difficulty for faucet payloads.
	CfgFaucetPoWDifficulty = "faucet.powDifficulty"
	// CfgFaucetBlacklistCapacity holds the maximum amount the address blacklist holds.
	// An address for which a funding was done in the past is added to the blacklist and eventually is removed from it.
	CfgFaucetBlacklistCapacity = "faucet.blacklistCapacity"
	// CfgFaucetPreparedOutputsCount is the number of outputs the faucet prepares for requests.
	CfgFaucetPreparedOutputsCount = "faucet.preparedOutputsCounts"
	// CfgFaucetStartIndex defines from which address index the faucet should start gathering outputs.
	CfgFaucetStartIndex = "faucet.startIndex"

	waitForManaMaxTries = 10
)

func init() {
	flag.String(CfgFaucetSeed, "", "the base58 encoded seed of the faucet, must be defined if this faucet is enabled")
	flag.Int(CfgFaucetTokensPerRequest, 1000000, "the amount of tokens the faucet should send for each request")
	flag.Int(CfgFaucetMaxTransactionBookedAwaitTimeSeconds, 5, "the max amount of time for a funding transaction to become booked in the value layer")
	flag.Int(CfgFaucetPoWDifficulty, 22, "defines the PoW difficulty for faucet payloads")
	flag.Int(CfgFaucetBlacklistCapacity, 10000, "holds the maximum amount the address blacklist holds")
	flag.Int(CfgFaucetPreparedOutputsCount, 126, "number of outputs the faucet prepares")
	flag.Int(CfgFaucetStartIndex, 0, "address index to start faucet with")
}

var (
	// Plugin is the "plugin" instance of the faucet application.
	plugin                 *node.Plugin
	pluginOnce             sync.Once
	_faucet                *StateManager
	faucetOnce             sync.Once
	log                    *logger.Logger
	powVerifier            = pow.New(crypto.BLAKE2b_512)
	fundingWorkerPool      *workerpool.WorkerPool
	fundingWorkerCount     = runtime.GOMAXPROCS(0)
	fundingWorkerQueueSize = 500
	targetPoWDifficulty    int
	startIndex             int
	// blacklist makes sure that an address might only request tokens once.
	blacklist         *orderedmap.OrderedMap
	blacklistCapacity int
	blackListMutex    sync.RWMutex
	// signals that the faucet has initialized itself and can start funding requests
	initDone atomic.Bool
)

// Plugin returns the plugin instance of the faucet plugin.
func Plugin() *node.Plugin {
	pluginOnce.Do(func() {
		plugin = node.NewPlugin(PluginName, node.Disabled, configure, run)
	})
	return plugin
}

// Faucet gets the faucet component instance the faucet plugin has initialized.
func Faucet() *StateManager {
	faucetOnce.Do(func() {
		base58Seed := config.Node().String(CfgFaucetSeed)
		if base58Seed == "" {
			log.Fatal("a seed must be defined when enabling the faucet plugin")
		}
		seedBytes, err := base58.Decode(base58Seed)
		if err != nil {
			log.Fatalf("configured seed for the faucet is invalid: %s", err)
		}
		tokensPerRequest := config.Node().Int64(CfgFaucetTokensPerRequest)
		if tokensPerRequest <= 0 {
			log.Fatalf("the amount of tokens to fulfill per request must be above zero")
		}
		maxTxBookedAwaitTime := config.Node().Int64(CfgFaucetMaxTransactionBookedAwaitTimeSeconds)
		if maxTxBookedAwaitTime <= 0 {
			log.Fatalf("the max transaction booked await time must be more than 0")
		}
		preparedOutputsCount := config.Node().Int(CfgFaucetPreparedOutputsCount)
		if preparedOutputsCount <= 0 {
			log.Fatalf("the number of faucet prepared outputs should be more than 0")
		}
		_faucet = NewStateManager(
			uint64(tokensPerRequest),
			walletseed.NewSeed(seedBytes),
			uint64(preparedOutputsCount),
			time.Duration(maxTxBookedAwaitTime)*time.Second,
		)
	})
	return _faucet
}

func configure(*node.Plugin) {
	log = logger.NewLogger(PluginName)
	targetPoWDifficulty = config.Node().Int(CfgFaucetPoWDifficulty)
	startIndex = config.Node().Int(CfgFaucetStartIndex)
	blacklist = orderedmap.New()
	blacklistCapacity = config.Node().Int(CfgFaucetBlacklistCapacity)
	Faucet()

	fundingWorkerPool = workerpool.New(func(task workerpool.Task) {
		msg := task.Param(0).(*tangle.Message)
		addr := msg.Payload().(*Request).Address()
		msg, txID, err := Faucet().FulFillFundingRequest(msg)
		if err != nil {
			log.Warnf("couldn't fulfill funding request to %s: %s", addr.Base58(), err)
			return
		}
		log.Infof("sent funds to address %s via tx %s and msg %s", addr.Base58(), txID, msg.ID())
	}, workerpool.WorkerCount(fundingWorkerCount), workerpool.QueueSize(fundingWorkerQueueSize))

	configureEvents()
}

func run(*node.Plugin) {
	if err := daemon.BackgroundWorker(PluginName, func(shutdownSignal <-chan struct{}) {
		defer log.Infof("Stopping %s ... done", PluginName)

		log.Info("Waiting for node to become synced...")
		if !waitUntilSynced(shutdownSignal) {
			return
		}
		log.Info("Waiting for node to become synced... DONE")

<<<<<<< HEAD
		err := waitForMana()
		if err != nil {
			log.Panic("failed to get at least 1.0 mana: %s", err)
		}

		log.Infof("Deriving faucet state from the ledger...")
=======
		log.Info("Deriving faucet state from the ledger...")
>>>>>>> ac18937f
		// determine state, prepare more outputs if needed
		dErr := Faucet().DeriveStateFromTangle(startIndex)
		if dErr != nil {
			log.Errorf(dErr.Error())
		}
		log.Info("Deriving faucet state from the ledger... DONE")

		log.Info("Starting funding workerpools...")
		// start the funding workerpool
		fundingWorkerPool.Start()
		defer fundingWorkerPool.Stop()
		log.Info("Starting funding workerpools... DONE")
		initDone.Store(true)

		<-shutdownSignal
		log.Infof("Stopping %s ...", PluginName)
	}, shutdown.PriorityFaucet); err != nil {
		log.Panicf("Failed to start daemon: %s", err)
	}
}

func waitUntilSynced(shutdownSignal <-chan struct{}) bool {
	synced := make(chan struct{}, 1)
	closure := events.NewClosure(func(e *tangle.SyncChangedEvent) {
		if e.Synced {
			// use non-blocking send to prevent deadlocks in rare cases when the SyncedChanged events is spammed
			select {
			case synced <- struct{}{}:
			default:
			}
		}
	})
	messagelayer.Tangle().TimeManager.Events.SyncChanged.Attach(closure)
	defer messagelayer.Tangle().TimeManager.Events.SyncChanged.Detach(closure)

	// if we are already synced, there is no need to wait for the event
	if messagelayer.Tangle().TimeManager.Synced() {
		return true
	}

	// block until we are either synced or shutting down
	select {
	case <-synced:
		return true
	case <-shutdownSignal:
		return false
	}
}

func configureEvents() {
	messagelayer.Tangle().ConsensusManager.Events.MessageOpinionFormed.Attach(events.NewClosure(func(messageID tangle.MessageID) {
		// Do not start picking up request while waiting for initialization.
		// If faucet nodes crashes and you restart with a clean db, all previous faucet req msgs will be enqueued
		// and addresses will be funded again. Therefore, do not process any faucet request messages until we are in
		// sync and initialized.
		if !initDone.Load() {
			return
		}
		messagelayer.Tangle().Storage.Message(messageID).Consume(func(message *tangle.Message) {
			if !IsFaucetReq(message) {
				return
			}
			fundingRequest := message.Payload().(*Request)
			addr := fundingRequest.Address()

			// verify PoW
			leadingZeroes, err := powVerifier.LeadingZeros(fundingRequest.Bytes())
			if err != nil {
				log.Infof("couldn't verify PoW of funding request for address %s", addr.Base58())
				return
			}

			if leadingZeroes < targetPoWDifficulty {
				log.Infof("funding request for address %s doesn't fulfill PoW requirement %d vs. %d", addr.Base58(), targetPoWDifficulty, leadingZeroes)
				return
			}

			if IsAddressBlackListed(addr) {
				log.Infof("can't fund address %s since it is blacklisted", addr.Base58())
				return
			}

			// finally add it to the faucet to be processed
			_, added := fundingWorkerPool.TrySubmit(message)
			if !added {
				RemoveAddressFromBlacklist(addr)
				log.Info("dropped funding request for address %s as queue is full", addr.Base58())
				return
			}
			log.Infof("enqueued funding request for address %s", addr.Base58())
		})
	}))
}

// IsAddressBlackListed returns if an address is blacklisted.
// adds the given address to the blacklist and removes the oldest blacklist entry if it would go over capacity.
func IsAddressBlackListed(address ledgerstate.Address) bool {
	blackListMutex.Lock()
	defer blackListMutex.Unlock()

	// see if it was already blacklisted
	_, blacklisted := blacklist.Get(address.Base58())

	if blacklisted {
		return true
	}

	// add it to the blacklist
	blacklist.Set(address.Base58(), true)
	if blacklist.Size() > blacklistCapacity {
		var headKey interface{}
		blacklist.ForEach(func(key, value interface{}) bool {
			headKey = key
			return false
		})
		blacklist.Delete(headKey)
	}

	return false
}

// RemoveAddressFromBlacklist removes an address from the blacklist.
func RemoveAddressFromBlacklist(address ledgerstate.Address) {
	blackListMutex.Lock()
	defer blackListMutex.Unlock()

	blacklist.Delete(address.Base58())
}

func waitForMana() error {
	log.Info("Waiting for faucet to have at least 1.0 access mana")
	defer log.Info("Waiting for faucet to have at least 1.0 access mana... done\n")

	nodeID := messagelayer.Tangle().Options.Identity.ID()
	for i := waitForManaMaxTries; i > 0; i-- {
		aMana, _, err := messagelayer.GetAccessMana(nodeID)
		if err != nil {
			plugin.LogInfof("error getting faucet mana. NodeID=%s: %s", nodeID, err.Error())
			time.Sleep(5 * time.Second)
			continue
		}
		if aMana >= 1.0 {
			return nil
		}
		plugin.LogInfof("not done yet: Access mana=%f", aMana)
		time.Sleep(5 * time.Second)
	}
	return errors.Errorf("Waiting for faucet to have at least 1.0 access mana not successful")
}<|MERGE_RESOLUTION|>--- conflicted
+++ resolved
@@ -154,16 +154,12 @@
 		}
 		log.Info("Waiting for node to become synced... DONE")
 
-<<<<<<< HEAD
 		err := waitForMana()
 		if err != nil {
 			log.Panic("failed to get at least 1.0 mana: %s", err)
 		}
 
 		log.Infof("Deriving faucet state from the ledger...")
-=======
-		log.Info("Deriving faucet state from the ledger...")
->>>>>>> ac18937f
 		// determine state, prepare more outputs if needed
 		dErr := Faucet().DeriveStateFromTangle(startIndex)
 		if dErr != nil {
