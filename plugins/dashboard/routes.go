package dashboard

import (
	"fmt"
	"io"
	"net/http"
	"os"

	"github.com/cockroachdb/errors"
	"github.com/labstack/echo"
	"github.com/markbates/pkger"
)

// ErrInvalidParameter defines the invalid parameter error.
var ErrInvalidParameter = errors.New("invalid parameter")

// ErrInternalError defines the internal error.
var ErrInternalError = errors.New("internal error")

// ErrNotFound defines the not found error.
var ErrNotFound = errors.New("not found")

// ErrForbidden defines the forbidden error.
var ErrForbidden = errors.New("forbidden")

const (
	app    = "/plugins/dashboard/frontend/build"
	assets = "/plugins/dashboard/frontend/src/assets"
)

func indexRoute(e echo.Context) error {
	if Parameters.Dev {
		req, err := http.NewRequestWithContext(e.Request().Context(), "GET", "http://127.0.0.1:9090/", nil /* body */)
		if err != nil {
			return err
		}
		res, err := http.DefaultClient.Do(req)
		if err != nil {
			return err
		}
		defer res.Body.Close()
		devIndexHTML, err := io.ReadAll(res.Body)
		if err != nil {
			return err
		}
		return e.HTMLBlob(http.StatusOK, devIndexHTML)
	}

	index, err := pkger.Open(app + "/index.html")
	if err != nil {
		return err
	}
	defer index.Close()

	indexHTML, err := io.ReadAll(index)
	if err != nil {
		return err
	}
	return e.HTMLBlob(http.StatusOK, indexHTML)
}

func setupRoutes(e *echo.Echo) {
<<<<<<< HEAD
	if deps.Node.Bool("dashboard.dev") {
=======
	if Parameters.Dev {
>>>>>>> 016733f0
		e.Static("/assets", "./plugins/dashboard/frontend/src/assets")
	} else {
		// load assets from pkger: either from within the binary or actual disk
		pkger.Walk(app, func(path string, info os.FileInfo, err error) error {
			if err != nil {
				return err
			}
			e.GET("/app/"+info.Name(), echo.WrapHandler(http.StripPrefix("/app", http.FileServer(pkger.Dir(app)))))
			return nil
		})

		pkger.Walk(assets, func(path string, info os.FileInfo, err error) error {
			if err != nil {
				return err
			}
			e.GET("/assets/"+info.Name(), echo.WrapHandler(http.StripPrefix("/assets", http.FileServer(pkger.Dir(assets)))))
			return nil
		})
	}

	e.GET("/ws", websocketRoute)
	e.GET("/", indexRoute)

	// used to route into the dashboard index
	e.GET("*", indexRoute)

	apiRoutes := e.Group("/api")

	setupExplorerRoutes(apiRoutes)
	setupVisualizerRoutes(apiRoutes)

	e.HTTPErrorHandler = func(err error, c echo.Context) {
		log.Warnf("Request failed: %s", err)

		var statusCode int
		var message string

		switch errors.Unwrap(err) {
		case echo.ErrNotFound:
			c.Redirect(http.StatusSeeOther, "/")
			return

		case echo.ErrUnauthorized:
			statusCode = http.StatusUnauthorized
			message = "unauthorized"

		case ErrForbidden:
			statusCode = http.StatusForbidden
			message = "access forbidden"

		case ErrInternalError:
			statusCode = http.StatusInternalServerError
			message = "internal server error"

		case ErrNotFound:
			statusCode = http.StatusNotFound
			message = "not found"

		case ErrInvalidParameter:
			statusCode = http.StatusBadRequest
			message = "bad request"

		default:
			statusCode = http.StatusInternalServerError
			message = "internal server error"
		}

		message = fmt.Sprintf("%s, error: %+v", message, err)
		c.String(statusCode, message)
	}
}<|MERGE_RESOLUTION|>--- conflicted
+++ resolved
@@ -60,11 +60,7 @@
 }
 
 func setupRoutes(e *echo.Echo) {
-<<<<<<< HEAD
-	if deps.Node.Bool("dashboard.dev") {
-=======
 	if Parameters.Dev {
->>>>>>> 016733f0
 		e.Static("/assets", "./plugins/dashboard/frontend/src/assets")
 	} else {
 		// load assets from pkger: either from within the binary or actual disk
