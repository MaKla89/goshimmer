--- conflicted
+++ resolved
@@ -100,12 +100,7 @@
 
 func configureEvents() {
 	// until we have the proper event...
-<<<<<<< HEAD
-	FinalityGadget().Events().TransactionConfirmed.Attach(onTransactionConfirmedClosure)
-=======
-	deps.Tangle.LedgerState.UTXODAG.Events().TransactionConfirmed.Attach(onTransactionConfirmedClosure)
-	// mana.Events().Pledged.Attach(onPledgeEventClosure)
->>>>>>> 4ca9407a
+	deps.Tangle.FinalityGadget.Events().TransactionConfirmed.Attach(onTransactionConfirmedClosure)
 	// mana.Events().Revoked.Attach(onRevokeEventClosure)
 }
 
@@ -210,7 +205,6 @@
 					Plugin.Panic("could not read snapshot file in Mana Plugin:", err)
 				}
 				loadSnapshot(snapshot)
-<<<<<<< HEAD
 
 				// initialize cMana WeightProvider with snapshot
 				t := time.Unix(tangle.DefaultGenesisTime, 0)
@@ -223,9 +217,6 @@
 				}
 
 				plugin.LogInfof("MANA: read snapshot from %s", Parameters.Snapshot.File)
-=======
-				Plugin.LogInfof("MANA: read snapshot from %s", Parameters.Snapshot.File)
->>>>>>> 4ca9407a
 			}
 		}
 		pruneStorages()
@@ -235,11 +226,7 @@
 				manaLogger.Infof("Stopping %s ...", PluginName)
 				// mana.Events().Pledged.Detach(onPledgeEventClosure)
 				// mana.Events().Pledged.Detach(onRevokeEventClosure)
-<<<<<<< HEAD
-				FinalityGadget().Events().TransactionConfirmed.Detach(onTransactionConfirmedClosure)
-=======
-				deps.Tangle.LedgerState.UTXODAG.Events().TransactionConfirmed.Detach(onTransactionConfirmedClosure)
->>>>>>> 4ca9407a
+				deps.Tangle.FinalityGadget.Events().TransactionConfirmed.Detach(onTransactionConfirmedClosure)
 				storeManaVectors()
 				shutdownStorages()
 				return
