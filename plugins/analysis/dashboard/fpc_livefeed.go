--- conflicted
+++ resolved
@@ -40,11 +40,7 @@
 }
 
 func configureFPCLiveFeed() {
-<<<<<<< HEAD
-	if deps.Config.Bool(CfgMongoDBEnabled) {
-=======
 	if Parameters.MongoDBEnabled {
->>>>>>> 016733f0
 		mongoDB()
 	}
 
@@ -54,11 +50,7 @@
 		task.Return(nil)
 	}, workerpool.WorkerCount(fpcLiveFeedWorkerCount), workerpool.QueueSize(fpcLiveFeedWorkerQueueSize))
 
-<<<<<<< HEAD
-	if deps.Config.Bool(CfgMongoDBEnabled) {
-=======
 	if Parameters.MongoDBEnabled {
->>>>>>> 016733f0
 		fpcStoreFinalizedWorkerPool = workerpool.NewNonBlockingQueuedWorkerPool(func(task workerpool.Task) {
 			storeFinalizedVoteContext(task.Param(0).(FPCRecords))
 			task.Return(nil)
@@ -75,11 +67,7 @@
 
 		defer fpcLiveFeedWorkerPool.Stop()
 
-<<<<<<< HEAD
-		if deps.Config.Bool(CfgMongoDBEnabled) {
-=======
 		if Parameters.MongoDBEnabled {
->>>>>>> 016733f0
 			defer fpcStoreFinalizedWorkerPool.Stop()
 		}
 
@@ -159,11 +147,7 @@
 		})
 	}
 
-<<<<<<< HEAD
-	if deps.Config.Bool(CfgMongoDBEnabled) {
-=======
 	if Parameters.MongoDBEnabled {
->>>>>>> 016733f0
 		fpcStoreFinalizedWorkerPool.TrySubmit(finalizedConflicts)
 	}
 
