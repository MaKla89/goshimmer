package message

import (
	"encoding/csv"
	"fmt"
	"net/http"
	"strconv"
	"strings"
	"time"

	"github.com/cockroachdb/errors"
	"github.com/iotaledger/hive.go/datastructure/walker"
	"github.com/iotaledger/hive.go/identity"
	"github.com/labstack/echo"

	"github.com/iotaledger/goshimmer/packages/consensus/gof"
	"github.com/iotaledger/goshimmer/packages/jsonmodels"
	"github.com/iotaledger/goshimmer/packages/ledgerstate"
	"github.com/iotaledger/goshimmer/packages/tangle"
	"github.com/iotaledger/goshimmer/plugins/messagelayer"
)

// DiagnosticMessagesHandler runs the diagnostic over the Tangle.
func DiagnosticMessagesHandler(c echo.Context) (err error) {
	return runDiagnosticMessages(c)
}

// DiagnosticMessagesOnlyFirstWeakReferencesHandler runs the diagnostic over the Tangle.
func DiagnosticMessagesOnlyFirstWeakReferencesHandler(c echo.Context) (err error) {
	return runDiagnosticMessagesOnFirstWeakReferences(c)
}

// DiagnosticMessagesRankHandler runs the diagnostic over the Tangle
// for messages with rank >= of the given rank parameter.
func DiagnosticMessagesRankHandler(c echo.Context) (err error) {
	rank, err := rankFromContext(c)
	if err != nil {
		return c.JSON(http.StatusBadRequest, jsonmodels.NewErrorResponse(err))
	}
	return runDiagnosticMessages(c, rank)
}

// region DiagnosticMessages code implementation /////////////////////////////////////////////////////////////////////////////////

func runDiagnosticMessages(c echo.Context, rank ...uint64) (err error) {
	// write Header and table description
	c.Response().Header().Set(echo.HeaderContentType, "text/csv")
	c.Response().WriteHeader(http.StatusOK)

	csvWriter := csv.NewWriter(c.Response())
	if err := csvWriter.Write(DiagnosticMessagesTableDescription); err != nil {
		return errors.Errorf("failed to write table description row: %w", err)
	}

	startRank := uint64(0)

	if len(rank) > 0 {
		startRank = rank[0]
	}
	var writeErr error
	messagelayer.Tangle().Utils.WalkMessageID(func(messageID tangle.MessageID, walker *walker.Walker) {
		messageInfo := getDiagnosticMessageInfo(messageID)

		if messageInfo.Rank >= startRank {
			if err := csvWriter.Write(messageInfo.toCSVRow()); err != nil {
				writeErr = errors.Errorf("failed to write message diagnostic info row: %w", err)
				return
			}
		}

		messagelayer.Tangle().Storage.Approvers(messageID).Consume(func(approver *tangle.Approver) {
			walker.Push(approver.ApproverMessageID())
		})
	}, tangle.MessageIDs{tangle.EmptyMessageID})
	if writeErr != nil {
		return writeErr
	}
	csvWriter.Flush()
	if err := csvWriter.Error(); err != nil {
		return errors.Errorf("csv writer failed after flush: %w", err)
	}

	return nil
}

func runDiagnosticMessagesOnFirstWeakReferences(c echo.Context) (err error) {
	// write Header and table description
	c.Response().Header().Set(echo.HeaderContentType, "text/csv")
	c.Response().WriteHeader(http.StatusOK)

	csvWriter := csv.NewWriter(c.Response())
	if err := csvWriter.Write(DiagnosticMessagesTableDescription); err != nil {
		return errors.Errorf("failed to write table description row: %w", err)
	}
	var writeErr error
	messagelayer.Tangle().Utils.WalkMessageID(func(messageID tangle.MessageID, walker *walker.Walker) {
		messageInfo := getDiagnosticMessageInfo(messageID)

		if len(messageInfo.WeakApprovers) > 0 {
			if err := csvWriter.Write(messageInfo.toCSVRow()); err != nil {
				writeErr = errors.Errorf("failed to write message diagnostic info row: %w", err)
				return
			}

			messagelayer.Tangle().Storage.Message(messageID).Consume(func(message *tangle.Message) {
				message.ForEachParent(func(parent tangle.Parent) {
					parentMessageInfo := getDiagnosticMessageInfo(parent.ID)
					if err := csvWriter.Write(parentMessageInfo.toCSVRow()); err != nil {
						writeErr = errors.Errorf("failed to write parent message diagnostic info row: %w", err)
						return
					}
				})
			})

			walker.StopWalk()
			return
		}

		messagelayer.Tangle().Storage.Approvers(messageID).Consume(func(approver *tangle.Approver) {
			if approver.Type() == tangle.StrongApprover {
				walker.Push(approver.ApproverMessageID())
			}
		})
	}, tangle.MessageIDs{tangle.EmptyMessageID})
	if writeErr != nil {
		return writeErr
	}

	csvWriter.Flush()
	if err := csvWriter.Error(); err != nil {
		return errors.Errorf("csv writer failed after flush: %w", err)
	}

	return nil
}

// DiagnosticMessagesTableDescription holds the description of the diagnostic messages.
var DiagnosticMessagesTableDescription = []string{
	"ID",
	"IssuerID",
	"IssuerPublicKey",
	"IssuanceTime",
	"ArrivalTime",
	"SolidTime",
	"ScheduledTime",
	"BookedTime",
	"GradeOfFinality",
	"GradeOfFinalityTime",
	"StrongParents",
	"WeakParents",
	"DislikeParents",
	"LikeParents",
	"StrongApprovers",
	"WeakApprovers",
	"BranchID",
	"Scheduled",
	"ScheduledBypass",
	"Booked",
	"Invalid",
	"Rank",
	"IsPastMarker",
	"PastMarkers",
	"PMHI",
	"PMLI",
	"FutureMarkers",
	"FMHI",
	"FMLI",
	"PayloadType",
	"TransactionID",
}

// DiagnosticMessagesInfo holds the information of a message.
type DiagnosticMessagesInfo struct {
<<<<<<< HEAD
	ID                  string
	IssuerID            string
	IssuerPublicKey     string
	IssuanceTimestamp   time.Time
	ArrivalTime         time.Time
	SolidTime           time.Time
	ScheduledTime       time.Time
	BookedTime          time.Time
	GradeOfFinality     gof.GradeOfFinality
	GradeOfFinalityTime time.Time
	StrongParents       tangle.MessageIDs
	WeakParents         tangle.MessageIDs
	DislikeParents      tangle.MessageIDs
	LikeParents         tangle.MessageIDs
	StrongApprovers     tangle.MessageIDs
	WeakApprovers       tangle.MessageIDs
	BranchID            string
	Scheduled           bool
	Booked              bool
	Invalid             bool
	Rank                uint64
	IsPastMarker        bool
	PastMarkers         string // PastMarkers
	PMHI                uint64 // PastMarkers Highest Index
	PMLI                uint64 // PastMarkers Lowest Index
	FutureMarkers       string // FutureMarkers
	FMHI                uint64 // FutureMarkers Highest Index
	FMLI                uint64 // FutureMarkers Lowest Index
	PayloadType         string
	TransactionID       string
=======
	ID                string
	IssuerID          string
	IssuerPublicKey   string
	IssuanceTimestamp time.Time
	ArrivalTime       time.Time
	SolidTime         time.Time
	ScheduledTime     time.Time
	BookedTime        time.Time
	OpinionFormedTime time.Time
	FinalizedTime     time.Time
	StrongParents     tangle.MessageIDs
	WeakParents       tangle.MessageIDs
	StrongApprovers   tangle.MessageIDs
	WeakApprovers     tangle.MessageIDs
	BranchID          string
	InclusionState    string
	Scheduled         bool
	ScheduledBypass   bool
	Booked            bool
	Eligible          bool
	Invalid           bool
	Finalized         bool
	Rank              uint64
	IsPastMarker      bool
	PastMarkers       string // PastMarkers
	PMHI              uint64 // PastMarkers Highest Index
	PMLI              uint64 // PastMarkers Lowest Index
	FutureMarkers     string // FutureMarkers
	FMHI              uint64 // FutureMarkers Highest Index
	FMLI              uint64 // FutureMarkers Lowest Index
	PayloadType       string
	TransactionID     string
	// Consensus information
	PayloadOpinionFormed    bool
	TimestampOpinionFormed  bool
	MessageOpinionFormed    bool
	MessageOpinionTriggered bool
	TimestampOpinion        string
	TimestampLoK            string
>>>>>>> 862d2448
}

func getDiagnosticMessageInfo(messageID tangle.MessageID) *DiagnosticMessagesInfo {
	msgInfo := &DiagnosticMessagesInfo{
		ID: messageID.Base58(),
	}

	messagelayer.Tangle().Storage.Message(messageID).Consume(func(message *tangle.Message) {
		msgInfo.IssuanceTimestamp = message.IssuingTime()
		msgInfo.IssuerID = identity.NewID(message.IssuerPublicKey()).String()
		msgInfo.IssuerPublicKey = message.IssuerPublicKey().String()
		msgInfo.StrongParents = message.ParentsByType(tangle.StrongParentType)
		msgInfo.WeakParents = message.ParentsByType(tangle.WeakParentType)
		msgInfo.DislikeParents = message.ParentsByType(tangle.DislikeParentType)
		msgInfo.LikeParents = message.ParentsByType(tangle.LikeParentType)
		msgInfo.PayloadType = message.Payload().Type().String()
		if message.Payload().Type() == ledgerstate.TransactionType {
			msgInfo.TransactionID = message.Payload().(*ledgerstate.Transaction).ID().Base58()
		}
	})

	branchID, err := messagelayer.Tangle().Booker.MessageBranchID(messageID)
	if err != nil {
		branchID = ledgerstate.BranchID{}
	}
	messagelayer.Tangle().Storage.MessageMetadata(messageID).Consume(func(metadata *tangle.MessageMetadata) {
		msgInfo.ArrivalTime = metadata.ReceivedTime()
		msgInfo.SolidTime = metadata.SolidificationTime()
		msgInfo.BranchID = branchID.String()
		msgInfo.Scheduled = metadata.Scheduled()
		msgInfo.ScheduledTime = metadata.ScheduledTime()
		msgInfo.ScheduledBypass = metadata.ScheduledBypass()
		msgInfo.BookedTime = metadata.BookedTime()
		msgInfo.GradeOfFinality = metadata.GradeOfFinality()
		msgInfo.GradeOfFinalityTime = metadata.GradeOfFinalityTime()
		msgInfo.Booked = metadata.IsBooked()
		msgInfo.Invalid = metadata.IsInvalid()
		if metadata.StructureDetails() != nil {
			msgInfo.Rank = metadata.StructureDetails().Rank
			msgInfo.IsPastMarker = metadata.StructureDetails().IsPastMarker
			msgInfo.PastMarkers = metadata.StructureDetails().PastMarkers.SequenceToString()
			msgInfo.PMHI = uint64(metadata.StructureDetails().PastMarkers.HighestIndex())
			msgInfo.PMLI = uint64(metadata.StructureDetails().PastMarkers.LowestIndex())
			msgInfo.FutureMarkers = metadata.StructureDetails().FutureMarkers.SequenceToString()
			msgInfo.FMHI = uint64(metadata.StructureDetails().FutureMarkers.HighestIndex())
			msgInfo.FMLI = uint64(metadata.StructureDetails().FutureMarkers.LowestIndex())
		}
	}, false)

	msgInfo.StrongApprovers = messagelayer.Tangle().Utils.ApprovingMessageIDs(messageID, tangle.StrongApprover)
	msgInfo.WeakApprovers = messagelayer.Tangle().Utils.ApprovingMessageIDs(messageID, tangle.WeakApprover)

	return msgInfo
}

func (d *DiagnosticMessagesInfo) toCSVRow() (row []string) {
	row = []string{
		d.ID,
		d.IssuerID,
		d.IssuerPublicKey,
		fmt.Sprint(d.IssuanceTimestamp.UnixNano()),
		fmt.Sprint(d.ArrivalTime.UnixNano()),
		fmt.Sprint(d.SolidTime.UnixNano()),
		fmt.Sprint(d.ScheduledTime.UnixNano()),
		fmt.Sprint(d.BookedTime.UnixNano()),
		fmt.Sprint(d.GradeOfFinality.String()),
		fmt.Sprint(d.GradeOfFinalityTime.UnixNano()),
		strings.Join(d.StrongParents.ToStrings(), ";"),
		strings.Join(d.WeakParents.ToStrings(), ";"),
		strings.Join(d.DislikeParents.ToStrings(), ";"),
		strings.Join(d.LikeParents.ToStrings(), ";"),
		strings.Join(d.StrongApprovers.ToStrings(), ";"),
		strings.Join(d.WeakApprovers.ToStrings(), ";"),
		d.BranchID,
		fmt.Sprint(d.Scheduled),
		fmt.Sprint(d.ScheduledBypass),
		fmt.Sprint(d.Booked),
		fmt.Sprint(d.Invalid),
		fmt.Sprint(d.Rank),
		fmt.Sprint(d.IsPastMarker),
		d.PastMarkers,
		fmt.Sprint(d.PMHI),
		fmt.Sprint(d.PMLI),
		d.FutureMarkers,
		fmt.Sprint(d.FMHI),
		fmt.Sprint(d.FMLI),
		d.PayloadType,
		d.TransactionID,
	}

	return row
}

// rankFromContext determines the marker rank from the rank parameter in an echo.Context.
func rankFromContext(c echo.Context) (rank uint64, err error) {
	rank, err = strconv.ParseUint(c.Param("rank"), 10, 64)

	return rank, err
}

// endregion ///////////////////////////////////////////////////////////////////////////////////////////////////////////<|MERGE_RESOLUTION|>--- conflicted
+++ resolved
@@ -171,7 +171,6 @@
 
 // DiagnosticMessagesInfo holds the information of a message.
 type DiagnosticMessagesInfo struct {
-<<<<<<< HEAD
 	ID                  string
 	IssuerID            string
 	IssuerPublicKey     string
@@ -190,6 +189,7 @@
 	WeakApprovers       tangle.MessageIDs
 	BranchID            string
 	Scheduled           bool
+	ScheduledBypass   bool
 	Booked              bool
 	Invalid             bool
 	Rank                uint64
@@ -202,47 +202,6 @@
 	FMLI                uint64 // FutureMarkers Lowest Index
 	PayloadType         string
 	TransactionID       string
-=======
-	ID                string
-	IssuerID          string
-	IssuerPublicKey   string
-	IssuanceTimestamp time.Time
-	ArrivalTime       time.Time
-	SolidTime         time.Time
-	ScheduledTime     time.Time
-	BookedTime        time.Time
-	OpinionFormedTime time.Time
-	FinalizedTime     time.Time
-	StrongParents     tangle.MessageIDs
-	WeakParents       tangle.MessageIDs
-	StrongApprovers   tangle.MessageIDs
-	WeakApprovers     tangle.MessageIDs
-	BranchID          string
-	InclusionState    string
-	Scheduled         bool
-	ScheduledBypass   bool
-	Booked            bool
-	Eligible          bool
-	Invalid           bool
-	Finalized         bool
-	Rank              uint64
-	IsPastMarker      bool
-	PastMarkers       string // PastMarkers
-	PMHI              uint64 // PastMarkers Highest Index
-	PMLI              uint64 // PastMarkers Lowest Index
-	FutureMarkers     string // FutureMarkers
-	FMHI              uint64 // FutureMarkers Highest Index
-	FMLI              uint64 // FutureMarkers Lowest Index
-	PayloadType       string
-	TransactionID     string
-	// Consensus information
-	PayloadOpinionFormed    bool
-	TimestampOpinionFormed  bool
-	MessageOpinionFormed    bool
-	MessageOpinionTriggered bool
-	TimestampOpinion        string
-	TimestampLoK            string
->>>>>>> 862d2448
 }
 
 func getDiagnosticMessageInfo(messageID tangle.MessageID) *DiagnosticMessagesInfo {
