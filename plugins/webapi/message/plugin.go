package message

import (
	"fmt"
	"net/http"
	"sync"

	"github.com/iotaledger/hive.go/node"
	"github.com/labstack/echo"

	"github.com/iotaledger/goshimmer/packages/jsonmodels"
	"github.com/iotaledger/goshimmer/packages/ledgerstate"
	"github.com/iotaledger/goshimmer/packages/tangle"
	"github.com/iotaledger/goshimmer/packages/tangle/payload"
	"github.com/iotaledger/goshimmer/plugins/messagelayer"
	"github.com/iotaledger/goshimmer/plugins/webapi"
)

// region Plugin ///////////////////////////////////////////////////////////////////////////////////////////////////////

var (
	// plugin holds the singleton instance of the plugin.
	plugin *node.Plugin

	// pluginOnce is used to ensure that the plugin is a singleton.
	once sync.Once
)

// Plugin returns the plugin as a singleton.
func Plugin() *node.Plugin {
	once.Do(func() {
		plugin = node.NewPlugin("WebAPI message Endpoint", node.Enabled, func(*node.Plugin) {
			webapi.Server().GET("messages/:messageID", GetMessage)
			webapi.Server().GET("messages/:messageID/metadata", GetMessageMetadata)
			webapi.Server().POST("messages/payload", PostPayload)
		})
	})

	return plugin
}

// endregion ///////////////////////////////////////////////////////////////////////////////////////////////////////////

// region GetMessage ///////////////////////////////////////////////////////////////////////////////////////////////////

// GetMessage is the handler for the /messages/:messageID endpoint.
func GetMessage(c echo.Context) (err error) {
	messageID, err := messageIDFromContext(c)
	if err != nil {
		return c.JSON(http.StatusBadRequest, jsonmodels.NewErrorResponse(err))
	}

	if messagelayer.Tangle().Storage.Message(messageID).Consume(func(message *tangle.Message) {
		err = c.JSON(http.StatusOK, jsonmodels.Message{
			ID:              message.ID().Base58(),
			StrongParents:   message.ParentsByType(tangle.StrongParentType).ToStrings(),
			WeakParents:     message.ParentsByType(tangle.WeakParentType).ToStrings(),
			StrongApprovers: messagelayer.Tangle().Utils.ApprovingMessageIDs(message.ID(), tangle.StrongApprover).ToStrings(),
			WeakApprovers:   messagelayer.Tangle().Utils.ApprovingMessageIDs(message.ID(), tangle.WeakApprover).ToStrings(),
			IssuerPublicKey: message.IssuerPublicKey().String(),
			IssuingTime:     message.IssuingTime().Unix(),
			SequenceNumber:  message.SequenceNumber(),
			PayloadType:     message.Payload().Type().String(),
			TransactionID: func() string {
				if message.Payload().Type() == ledgerstate.TransactionType {
					return message.Payload().(*ledgerstate.Transaction).ID().Base58()
				}

				return ""
			}(),
			Payload:   message.Payload().Bytes(),
			Signature: message.Signature().String(),
		})
	}) {
		return
	}

	return c.JSON(http.StatusNotFound, jsonmodels.NewErrorResponse(fmt.Errorf("failed to load Message with %s", messageID)))
}

// endregion ///////////////////////////////////////////////////////////////////////////////////////////////////////////

// region GetMessageMetadata ///////////////////////////////////////////////////////////////////////////////////////////

// GetMessageMetadata is the handler for the /messages/:messageID/metadata endpoint.
func GetMessageMetadata(c echo.Context) (err error) {
	messageID, err := messageIDFromContext(c)
	if err != nil {
		return c.JSON(http.StatusBadRequest, jsonmodels.NewErrorResponse(err))
	}

	if messagelayer.Tangle().Storage.MessageMetadata(messageID).Consume(func(messageMetadata *tangle.MessageMetadata) {
		err = c.JSON(http.StatusOK, NewMessageMetadata(messageMetadata))
	}) {
		return
	}

	return c.JSON(http.StatusNotFound, jsonmodels.NewErrorResponse(fmt.Errorf("failed to load MessageMetadata with %s", messageID)))
}

// NewMessageMetadata returns MessageMetadata from the given tangle.MessageMetadata.
func NewMessageMetadata(metadata *tangle.MessageMetadata) jsonmodels.MessageMetadata {
	branchID, err := messagelayer.Tangle().Booker.MessageBranchID(metadata.ID())
	if err != nil {
		branchID = ledgerstate.BranchID{}
	}

	return jsonmodels.MessageMetadata{
<<<<<<< HEAD
		ID:                  metadata.ID().Base58(),
		ReceivedTime:        metadata.ReceivedTime().Unix(),
		Solid:               metadata.IsSolid(),
		SolidificationTime:  metadata.SolidificationTime().Unix(),
		StructureDetails:    jsonmodels.NewStructureDetails(metadata.StructureDetails()),
		BranchID:            branchID.String(),
		Scheduled:           metadata.Scheduled(),
		ScheduledTime:       metadata.ScheduledTime().Unix(),
		Booked:              metadata.IsBooked(),
		BookedTime:          metadata.BookedTime().Unix(),
		Invalid:             metadata.IsInvalid(),
		GradeOfFinality:     metadata.GradeOfFinality(),
		GradeOfFinalityTime: metadata.GradeOfFinalityTime().Unix(),
=======
		ID:                 metadata.ID().Base58(),
		ReceivedTime:       metadata.ReceivedTime().Unix(),
		Solid:              metadata.IsSolid(),
		SolidificationTime: metadata.SolidificationTime().Unix(),
		StructureDetails:   jsonmodels.NewStructureDetails(metadata.StructureDetails()),
		BranchID:           branchID.String(),
		Scheduled:          metadata.Scheduled(),
		ScheduledTime:      metadata.ScheduledTime().Unix(),
		ScheduledBypass:    metadata.ScheduledBypass(),
		Booked:             metadata.IsBooked(),
		BookedTime:         metadata.BookedTime().Unix(),
		Eligible:           metadata.IsEligible(),
		Invalid:            metadata.IsInvalid(),
		Finalized:          metadata.IsFinalized(),
		FinalizedTime:      metadata.FinalizedTime().Unix(),
>>>>>>> 862d2448
	}
}

// endregion ///////////////////////////////////////////////////////////////////////////////////////////////////////////

// region PostPayload //////////////////////////////////////////////////////////////////////////////////////////////////

// PostPayload is the handler for the /messages/payload endpoint.
func PostPayload(c echo.Context) error {
	var request jsonmodels.PostPayloadRequest
	if err := c.Bind(&request); err != nil {
		Plugin().LogInfo(err.Error())
		return c.JSON(http.StatusBadRequest, jsonmodels.NewErrorResponse(err))
	}

	parsedPayload, _, err := payload.FromBytes(request.Payload)
	if err != nil {
		return c.JSON(http.StatusBadRequest, jsonmodels.NewErrorResponse(err))
	}

	msg, err := messagelayer.Tangle().IssuePayload(parsedPayload)
	if err != nil {
		return c.JSON(http.StatusBadRequest, jsonmodels.NewErrorResponse(err))
	}

	return c.JSON(http.StatusOK, jsonmodels.NewPostPayloadResponse(msg))
}

// endregion ///////////////////////////////////////////////////////////////////////////////////////////////////////////

// region messageIDFromContext /////////////////////////////////////////////////////////////////////////////////////////

// messageIDFromContext determines the MessageID from the messageID parameter in an echo.Context. It expects it to
// either be a base58 encoded string or the builtin alias EmptyMessageID.
func messageIDFromContext(c echo.Context) (messageID tangle.MessageID, err error) {
	switch messageIDString := c.Param("messageID"); messageIDString {
	case "EmptyMessageID":
		messageID = tangle.EmptyMessageID
	default:
		messageID, err = tangle.NewMessageID(messageIDString)
	}

	return
}

// endregion ///////////////////////////////////////////////////////////////////////////////////////////////////////////<|MERGE_RESOLUTION|>--- conflicted
+++ resolved
@@ -106,7 +106,6 @@
 	}
 
 	return jsonmodels.MessageMetadata{
-<<<<<<< HEAD
 		ID:                  metadata.ID().Base58(),
 		ReceivedTime:        metadata.ReceivedTime().Unix(),
 		Solid:               metadata.IsSolid(),
@@ -115,28 +114,12 @@
 		BranchID:            branchID.String(),
 		Scheduled:           metadata.Scheduled(),
 		ScheduledTime:       metadata.ScheduledTime().Unix(),
+		ScheduledBypass:    metadata.ScheduledBypass(),
 		Booked:              metadata.IsBooked(),
 		BookedTime:          metadata.BookedTime().Unix(),
 		Invalid:             metadata.IsInvalid(),
 		GradeOfFinality:     metadata.GradeOfFinality(),
 		GradeOfFinalityTime: metadata.GradeOfFinalityTime().Unix(),
-=======
-		ID:                 metadata.ID().Base58(),
-		ReceivedTime:       metadata.ReceivedTime().Unix(),
-		Solid:              metadata.IsSolid(),
-		SolidificationTime: metadata.SolidificationTime().Unix(),
-		StructureDetails:   jsonmodels.NewStructureDetails(metadata.StructureDetails()),
-		BranchID:           branchID.String(),
-		Scheduled:          metadata.Scheduled(),
-		ScheduledTime:      metadata.ScheduledTime().Unix(),
-		ScheduledBypass:    metadata.ScheduledBypass(),
-		Booked:             metadata.IsBooked(),
-		BookedTime:         metadata.BookedTime().Unix(),
-		Eligible:           metadata.IsEligible(),
-		Invalid:            metadata.IsInvalid(),
-		Finalized:          metadata.IsFinalized(),
-		FinalizedTime:      metadata.FinalizedTime().Unix(),
->>>>>>> 862d2448
 	}
 }
 
