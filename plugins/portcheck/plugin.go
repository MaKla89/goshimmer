--- conflicted
+++ resolved
@@ -14,14 +14,13 @@
 	"github.com/iotaledger/goshimmer/plugins/autopeering"
 	"github.com/iotaledger/goshimmer/plugins/autopeering/discovery"
 	"github.com/iotaledger/goshimmer/plugins/banner"
-	peer2 "github.com/iotaledger/goshimmer/plugins/peer"
 )
 
 // PluginName is the name of the port check plugin.
 const PluginName = "PortCheck"
 
 var (
-	// plugin is the plugin instance of the port check plugin.
+	// Plugin is the plugin instance of the port check plugin.
 	Plugin *node.Plugin
 	log    *logger.Logger
 
@@ -60,11 +59,7 @@
 	// resolve the bind address
 	localAddr, err := net.ResolveUDPAddr(peering.Network(), autopeering.Parameters.BindAddress)
 	if err != nil {
-<<<<<<< HEAD
-		log.Fatalf("Error resolving %s: %v", peer2.ParametersNetwork.BindAddress, err)
-=======
 		log.Fatalf("Error resolving %s: %v", autopeering.Parameters.BindAddress, err)
->>>>>>> 016733f0
 	}
 	// open a connection
 	conn, err := net.ListenUDP(peering.Network(), localAddr)
@@ -74,13 +69,8 @@
 	defer conn.Close()
 
 	// create a new discovery server for the port check
-<<<<<<< HEAD
-	disc := discover.New(deps.Local, discovery.ProtocolVersion, discovery.NetworkVersion(), discover.Logger(log))
+	disc := discover.New(deps.Local, discovery.ProtocolVersion, discovery.Parameters.NetworkVersion, discover.Logger(log))
 	srv := server.Serve(deps.Local, conn, log, disc)
-=======
-	disc := discover.New(local.GetInstance(), discovery.ProtocolVersion, discovery.Parameters.NetworkVersion, discover.Logger(log))
-	srv := server.Serve(local.GetInstance(), conn, log, disc)
->>>>>>> 016733f0
 	defer srv.Close()
 
 	disc.Start(srv)
