package drng

import (
	"github.com/iotaledger/hive.go/daemon"
	"github.com/iotaledger/hive.go/events"
	"github.com/iotaledger/hive.go/marshalutil"
	"github.com/iotaledger/hive.go/node"
	"go.uber.org/dig"

	"github.com/iotaledger/goshimmer/packages/drng"
	"github.com/iotaledger/goshimmer/packages/shutdown"
	"github.com/iotaledger/goshimmer/packages/tangle"
	"github.com/iotaledger/goshimmer/plugins/consensus"
)

// PluginName is the name of the DRNG plugin.
const PluginName = "DRNG"

var (
	// Plugin is the plugin instance of the DRNG plugin.
	Plugin *node.Plugin
	deps   = new(dependencies)

	inbox     chan tangle.MessageID
	inboxSize = 100
)

type dependencies struct {
	dig.In
	Tangle       *tangle.Tangle
	DRNGInstance *drng.DRNG
	DRNGTTicker  *drng.Ticker `optional:"true"`
}

func init() {
	Plugin = node.NewPlugin(PluginName, deps, node.Enabled, configure, run)
	inbox = make(chan tangle.MessageID, inboxSize)

	Plugin.Events.Init.Attach(events.NewClosure(func(_ *node.Plugin, container *dig.Container) {
		if err := container.Provide(configureDRNG); err != nil {
			Plugin.Panic(err)
		}

		if err := container.Provide(func(drngInstance *drng.DRNG) *drng.State {
			return drngInstance.LoadState(consensus.FPCParameters.DRNGInstanceID)
		}); err != nil {
			Plugin.Panic(err)
		}
	}))
}

func configure(_ *node.Plugin) {
	configureEvents()
}

func run(plugin *node.Plugin) {
	if err := daemon.BackgroundWorker("dRNG-plugin", func(shutdownSignal <-chan struct{}) {
	loop:
		for {
			select {
			case <-shutdownSignal:
				plugin.LogInfof("Stopping %s ...", "dRNG-plugin")
				break loop
			case messageID := <-inbox:
				deps.Tangle.Storage.Message(messageID).Consume(func(msg *tangle.Message) {
					if msg.Payload().Type() != drng.PayloadType {
						return
					}
					if len(msg.Payload().Bytes()) < drng.HeaderLength {
						return
					}
					marshalUtil := marshalutil.New(msg.Payload().Bytes())
					parsedPayload, err := drng.PayloadFromMarshalUtil(marshalUtil)
					if err != nil {
						// TODO: handle error
						plugin.LogDebug(err)
						return
					}
					if err = deps.DRNGInstance.Dispatch(msg.IssuerPublicKey(), msg.IssuingTime(), parsedPayload); err != nil {
						// TODO: handle error
						plugin.LogDebug(err)
						return
					}
					plugin.LogDebug("New randomness: ", deps.DRNGInstance.State[parsedPayload.InstanceID].Randomness())
				})
			}
		}

<<<<<<< HEAD
		plugin.LogInfof("Stopping %s ... done", "dRNG-plugin")
	}, shutdown.PriorityDRNG); err != nil {
		plugin.Panicf("Failed to start as daemon: %s", err)
=======
		Plugin.LogInfof("Stopping %s ... done", "dRNG-plugin")
	}, shutdown.PriorityFPC); err != nil {
		Plugin.Panicf("Failed to start as daemon: %s", err)
>>>>>>> 4ca9407a
	}
}

func configureEvents() {
	// skip the event configuration if no committee has been configured.
	if len(deps.DRNGInstance.State) == 0 {
		return
	}

<<<<<<< HEAD
	messagelayer.Tangle().Booker.Events.MessageBooked.Attach(events.NewClosure(func(messageID tangle.MessageID) {
=======
	deps.Tangle.ConsensusManager.Events.MessageOpinionFormed.Attach(events.NewClosure(func(messageID tangle.MessageID) {
>>>>>>> 4ca9407a
		select {
		case inbox <- messageID:
		default:
		}
	}))
<<<<<<< HEAD
=======

	// Section to update the randomness for the dRNG ticker used by FPC.
	deps.DRNGInstance.Events.Randomness.Attach(events.NewClosure(func(state *drng.State) {
		if state.Committee().InstanceID == consensus.FPCParameters.DRNGInstanceID {
			if deps.DRNGTTicker != nil {
				deps.DRNGTTicker.UpdateRandomness(state.Randomness())
			}
		}
	}))
>>>>>>> 4ca9407a
}<|MERGE_RESOLUTION|>--- conflicted
+++ resolved
@@ -86,15 +86,9 @@
 			}
 		}
 
-<<<<<<< HEAD
-		plugin.LogInfof("Stopping %s ... done", "dRNG-plugin")
+		Plugin.LogInfof("Stopping %s ... done", "dRNG-plugin")
 	}, shutdown.PriorityDRNG); err != nil {
-		plugin.Panicf("Failed to start as daemon: %s", err)
-=======
-		Plugin.LogInfof("Stopping %s ... done", "dRNG-plugin")
-	}, shutdown.PriorityFPC); err != nil {
 		Plugin.Panicf("Failed to start as daemon: %s", err)
->>>>>>> 4ca9407a
 	}
 }
 
@@ -104,26 +98,10 @@
 		return
 	}
 
-<<<<<<< HEAD
-	messagelayer.Tangle().Booker.Events.MessageBooked.Attach(events.NewClosure(func(messageID tangle.MessageID) {
-=======
 	deps.Tangle.ConsensusManager.Events.MessageOpinionFormed.Attach(events.NewClosure(func(messageID tangle.MessageID) {
->>>>>>> 4ca9407a
 		select {
 		case inbox <- messageID:
 		default:
 		}
 	}))
-<<<<<<< HEAD
-=======
-
-	// Section to update the randomness for the dRNG ticker used by FPC.
-	deps.DRNGInstance.Events.Randomness.Attach(events.NewClosure(func(state *drng.State) {
-		if state.Committee().InstanceID == consensus.FPCParameters.DRNGInstanceID {
-			if deps.DRNGTTicker != nil {
-				deps.DRNGTTicker.UpdateRandomness(state.Randomness())
-			}
-		}
-	}))
->>>>>>> 4ca9407a
 }