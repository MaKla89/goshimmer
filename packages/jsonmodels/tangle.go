package jsonmodels

import (
	"github.com/iotaledger/goshimmer/packages/consensus/gof"
)

// region Message ///////////////////////////////////////////////////////////////////////////////////////////////////////

// Message represents the JSON model of a tangle.Message.
type Message struct {
	ID              string   `json:"id"`
	StrongParents   []string `json:"strongParents"`
	WeakParents     []string `json:"weakParents"`
	StrongApprovers []string `json:"strongApprovers"`
	WeakApprovers   []string `json:"weakApprovers"`
	IssuerPublicKey string   `json:"issuerPublicKey"`
	IssuingTime     int64    `json:"issuingTime"`
	SequenceNumber  uint64   `json:"sequenceNumber"`
	PayloadType     string   `json:"payloadType"`
	TransactionID   string   `json:"transactionID,omitempty"`
	Payload         []byte   `json:"payload"`
	Signature       string   `json:"signature"`
}

// endregion ///////////////////////////////////////////////////////////////////////////////////////////////////////////

// region MessageMetadata //////////////////////////////////////////////////////////////////////////////////////////////

// MessageMetadata represents the JSON model of the tangle.MessageMetadata.
type MessageMetadata struct {
<<<<<<< HEAD
	ID                  string              `json:"id"`
	ReceivedTime        int64               `json:"receivedTime"`
	Solid               bool                `json:"solid"`
	SolidificationTime  int64               `json:"solidificationTime"`
	StructureDetails    *StructureDetails   `json:"structureDetails,omitempty"`
	BranchID            string              `json:"branchID"`
	Scheduled           bool                `json:"scheduled"`
	ScheduledTime       int64               `json:"scheduledTime"`
	Booked              bool                `json:"booked"`
	BookedTime          int64               `json:"bookedTime"`
	Invalid             bool                `json:"invalid"`
	GradeOfFinality     gof.GradeOfFinality `json:"gradeOfFinality"`
	GradeOfFinalityTime int64               `json:"gradeOfFinalityTime"`
=======
	ID                 string            `json:"id"`
	ReceivedTime       int64             `json:"receivedTime"`
	Solid              bool              `json:"solid"`
	SolidificationTime int64             `json:"solidificationTime"`
	StructureDetails   *StructureDetails `json:"structureDetails,omitempty"`
	BranchID           string            `json:"branchID"`
	Scheduled          bool              `json:"scheduled"`
	ScheduledTime      int64             `json:"scheduledTime"`
	ScheduledBypass    bool              `json:"scheduledBypass"`
	Booked             bool              `json:"booked"`
	BookedTime         int64             `json:"bookedTime"`
	Eligible           bool              `json:"eligible"`
	Invalid            bool              `json:"invalid"`
	Finalized          bool              `json:"finalized"`
	FinalizedTime      int64             `json:"finalizedTime"`
}

// endregion ///////////////////////////////////////////////////////////////////////////////////////////////////////////

// region MessageConsensusMetadata /////////////////////////////////////////////////////////////////////////////////////

// MessageConsensusMetadata represents the JSON model of a tangle.Message's consensus metadata.
type MessageConsensusMetadata struct {
	ID                      string `json:"id"`
	OpinionFormedTime       int64  `json:"opinionFormedTime"`
	PayloadOpinionFormed    bool   `json:"payloadOpinionFormed"`
	TimestampOpinionFormed  bool   `json:"timestampOpinionFormed"`
	MessageOpinionFormed    bool   `json:"messageOpinionFormed"`
	MessageOpinionTriggered bool   `json:"messageOpinionTriggered"`
	TimestampOpinion        string `json:"timestampOpinion"`
	TimestampLoK            string `json:"timestampLoK"`
}

// NewMessageConsensusMetadata returns MessageConsensusMetadata from the given tangle.MessageMetadata.
func NewMessageConsensusMetadata(metadata *fcob.MessageMetadata, timestampOpinion *fcob.TimestampOpinion) MessageConsensusMetadata {
	return MessageConsensusMetadata{
		ID:                      metadata.ID().String(),
		OpinionFormedTime:       metadata.OpinionFormedTime().Unix(),
		PayloadOpinionFormed:    metadata.PayloadOpinionFormed(),
		TimestampOpinionFormed:  metadata.TimestampOpinionFormed(),
		MessageOpinionFormed:    metadata.MessageOpinionFormed(),
		MessageOpinionTriggered: metadata.MessageOpinionTriggered(),
		TimestampOpinion:        timestampOpinion.Value.String(),
		TimestampLoK:            timestampOpinion.LoK.String(),
	}
>>>>>>> 862d2448
}

// endregion ///////////////////////////////////////////////////////////////////////////////////////////////////////////<|MERGE_RESOLUTION|>--- conflicted
+++ resolved
@@ -28,7 +28,6 @@
 
 // MessageMetadata represents the JSON model of the tangle.MessageMetadata.
 type MessageMetadata struct {
-<<<<<<< HEAD
 	ID                  string              `json:"id"`
 	ReceivedTime        int64               `json:"receivedTime"`
 	Solid               bool                `json:"solid"`
@@ -37,58 +36,12 @@
 	BranchID            string              `json:"branchID"`
 	Scheduled           bool                `json:"scheduled"`
 	ScheduledTime       int64               `json:"scheduledTime"`
+	ScheduledBypass    bool              `json:"scheduledBypass"`
 	Booked              bool                `json:"booked"`
 	BookedTime          int64               `json:"bookedTime"`
 	Invalid             bool                `json:"invalid"`
 	GradeOfFinality     gof.GradeOfFinality `json:"gradeOfFinality"`
 	GradeOfFinalityTime int64               `json:"gradeOfFinalityTime"`
-=======
-	ID                 string            `json:"id"`
-	ReceivedTime       int64             `json:"receivedTime"`
-	Solid              bool              `json:"solid"`
-	SolidificationTime int64             `json:"solidificationTime"`
-	StructureDetails   *StructureDetails `json:"structureDetails,omitempty"`
-	BranchID           string            `json:"branchID"`
-	Scheduled          bool              `json:"scheduled"`
-	ScheduledTime      int64             `json:"scheduledTime"`
-	ScheduledBypass    bool              `json:"scheduledBypass"`
-	Booked             bool              `json:"booked"`
-	BookedTime         int64             `json:"bookedTime"`
-	Eligible           bool              `json:"eligible"`
-	Invalid            bool              `json:"invalid"`
-	Finalized          bool              `json:"finalized"`
-	FinalizedTime      int64             `json:"finalizedTime"`
-}
-
-// endregion ///////////////////////////////////////////////////////////////////////////////////////////////////////////
-
-// region MessageConsensusMetadata /////////////////////////////////////////////////////////////////////////////////////
-
-// MessageConsensusMetadata represents the JSON model of a tangle.Message's consensus metadata.
-type MessageConsensusMetadata struct {
-	ID                      string `json:"id"`
-	OpinionFormedTime       int64  `json:"opinionFormedTime"`
-	PayloadOpinionFormed    bool   `json:"payloadOpinionFormed"`
-	TimestampOpinionFormed  bool   `json:"timestampOpinionFormed"`
-	MessageOpinionFormed    bool   `json:"messageOpinionFormed"`
-	MessageOpinionTriggered bool   `json:"messageOpinionTriggered"`
-	TimestampOpinion        string `json:"timestampOpinion"`
-	TimestampLoK            string `json:"timestampLoK"`
-}
-
-// NewMessageConsensusMetadata returns MessageConsensusMetadata from the given tangle.MessageMetadata.
-func NewMessageConsensusMetadata(metadata *fcob.MessageMetadata, timestampOpinion *fcob.TimestampOpinion) MessageConsensusMetadata {
-	return MessageConsensusMetadata{
-		ID:                      metadata.ID().String(),
-		OpinionFormedTime:       metadata.OpinionFormedTime().Unix(),
-		PayloadOpinionFormed:    metadata.PayloadOpinionFormed(),
-		TimestampOpinionFormed:  metadata.TimestampOpinionFormed(),
-		MessageOpinionFormed:    metadata.MessageOpinionFormed(),
-		MessageOpinionTriggered: metadata.MessageOpinionTriggered(),
-		TimestampOpinion:        timestampOpinion.Value.String(),
-		TimestampLoK:            timestampOpinion.LoK.String(),
-	}
->>>>>>> 862d2448
 }
 
 // endregion ///////////////////////////////////////////////////////////////////////////////////////////////////////////