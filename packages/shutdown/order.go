package shutdown

const (
	// PriorityDatabase defines the shutdown priority for the database.
	PriorityDatabase = iota
	// PriorityTangle defines the shutdown priority for the tangle.
	PriorityTangle
<<<<<<< HEAD
        // PriorityWaspConn defines the shutdown priority for waspconn.
	PriorityWaspConn
	// PriorityMissingMessagesMonitoring defines the shutdown priority for missing message monitor.
	PriorityMissingMessagesMonitoring
=======
	// PriorityValueTangle defines the shutdown priority for the value tangle.
	PriorityValueTangle
	// PriorityFPC defines the shutdown priority for FPC.
	PriorityFPC
>>>>>>> d0863658
	// PriorityFaucet defines the shutdown priority for the faucet.
	PriorityFaucet
	// PriorityRemoteLog defines the shutdown priority for remote log.
	PriorityRemoteLog
	// PriorityAnalysis defines the shutdown priority for analysis server.
	PriorityAnalysis
	// PriorityPrometheus defines the shutdown priority for prometheus.
	PriorityPrometheus
	// PriorityMetrics defines the shutdown priority for metrics server.
	PriorityMetrics
	// PriorityAutopeering defines the shutdown priority for autopeering.
	PriorityAutopeering
	// PriorityGossip defines the shutdown priority for gossip.
	PriorityGossip
	// PriorityWebAPI defines the shutdown priority for webapi.
	PriorityWebAPI
	// PriorityDashboard defines the shutdown priority for dashboard.
	PriorityDashboard
	// PrioritySynchronization defines the shutdown priority for synchronization.
	PrioritySynchronization
	// PrioritySpammer defines the shutdown priority for spammer.
	PrioritySpammer
	// PriorityBootstrap defines the shutdown priority for bootstrap.
	PriorityBootstrap
)<|MERGE_RESOLUTION|>--- conflicted
+++ resolved
@@ -5,17 +5,10 @@
 	PriorityDatabase = iota
 	// PriorityTangle defines the shutdown priority for the tangle.
 	PriorityTangle
-<<<<<<< HEAD
-        // PriorityWaspConn defines the shutdown priority for waspconn.
-	PriorityWaspConn
-	// PriorityMissingMessagesMonitoring defines the shutdown priority for missing message monitor.
-	PriorityMissingMessagesMonitoring
-=======
 	// PriorityValueTangle defines the shutdown priority for the value tangle.
 	PriorityValueTangle
 	// PriorityFPC defines the shutdown priority for FPC.
 	PriorityFPC
->>>>>>> d0863658
 	// PriorityFaucet defines the shutdown priority for the faucet.
 	PriorityFaucet
 	// PriorityRemoteLog defines the shutdown priority for remote log.
