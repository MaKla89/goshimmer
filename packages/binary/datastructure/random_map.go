--- conflicted
+++ resolved
@@ -153,10 +153,6 @@
 	return
 }
 
-<<<<<<< HEAD
-func (rmap *RandomMap) randomKey() (result interface{}) {
-	return rmap.keys[rand.Intn(rmap.size)]
-=======
 // Keys returns the list of keys stored in the RandomMap.
 func (rmap *RandomMap) Keys() (result []interface{}) {
 	rmap.mutex.RLock()
@@ -169,5 +165,8 @@
 	}
 
 	return
->>>>>>> 869f4dd1
+}
+
+func (rmap *RandomMap) randomKey() (result interface{}) {
+	return rmap.keys[rand.Intn(rmap.size)]
 }