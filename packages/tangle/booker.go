--- conflicted
+++ resolved
@@ -67,11 +67,11 @@
 	return
 }
 
-<<<<<<< HEAD
 // Shutdown shuts down the Booker and persists its state.
 func (m *Booker) Shutdown() {
 	m.MarkersManager.Shutdown()
-=======
+}
+
 // Setup sets up the behavior of the component by making it attach to the relevant events of other components.
 func (b *Booker) Setup() {
 	b.tangle.LedgerState.utxoDAG.Events.TransactionBranchIDUpdated.Attach(events.NewClosure(b.UpdateMessagesBranch))
@@ -90,23 +90,15 @@
 			}
 		}
 	}, b.tangle.Storage.AttachmentMessageIDs(transactionID), true)
->>>>>>> d9260ef6
 }
 
 // Book tries to book the given Message (and potentially its contained Transaction) into the LedgerState and the Tangle.
 // It fires a MessageBooked event if it succeeds.
-<<<<<<< HEAD
-func (m *Booker) Book(messageID MessageID) (err error) {
-	m.tangle.Storage.Message(messageID).Consume(func(message *Message) {
-		m.tangle.Storage.MessageMetadata(messageID).Consume(func(messageMetadata *MessageMetadata) {
-			var transactionID ledgerstate.TransactionID
-			combinedBranches := m.branchIDsOfStrongParents(message)
-=======
 func (b *Booker) Book(messageID MessageID) (err error) {
 	b.tangle.Storage.Message(messageID).Consume(func(message *Message) {
 		b.tangle.Storage.MessageMetadata(messageID).Consume(func(messageMetadata *MessageMetadata) {
+			var transactionID ledgerstate.TransactionID
 			combinedBranches := b.branchIDsOfParents(message)
->>>>>>> d9260ef6
 			if payload := message.Payload(); payload != nil && payload.Type() == ledgerstate.TransactionType {
 				transaction := payload.(*ledgerstate.Transaction)
 				if !b.tangle.LedgerState.TransactionValid(transaction, messageID) {
@@ -138,19 +130,15 @@
 			messageMetadata.SetStructureDetails(b.MarkersManager.InheritStructureDetails(message, inheritedBranch))
 			messageMetadata.SetBooked(true)
 
-<<<<<<< HEAD
 			// store attachment
 			if transactionID != ledgerstate.GenesisTransactionID {
-				attachment, stored := m.tangle.Storage.StoreAttachment(transactionID, message.ID())
+				attachment, stored := b.tangle.Storage.StoreAttachment(transactionID, message.ID())
 				if stored {
 					attachment.Release()
 				}
 			}
 
-			m.Events.MessageBooked.Trigger(message.ID())
-=======
 			b.Events.MessageBooked.Trigger(message.ID())
->>>>>>> d9260ef6
 		})
 	})
 
@@ -171,15 +159,9 @@
 
 // transactionApprovedByMessage checks if the Transaction was attached by at least one Message that was directly or
 // indirectly approved by the given Message.
-<<<<<<< HEAD
-func (m *Booker) transactionApprovedByMessage(transactionID ledgerstate.TransactionID, messageID MessageID) (approved bool) {
-	for _, attachmentMessageID := range m.tangle.Storage.AttachmentMessageIDs(transactionID) {
-		if m.tangle.Utils.MessageApprovedByStrongParents(attachmentMessageID, messageID) {
-=======
 func (b *Booker) transactionApprovedByMessage(transactionID ledgerstate.TransactionID, messageID MessageID) (approved bool) {
 	for _, attachmentMessageID := range b.tangle.Storage.AttachmentMessageIDs(transactionID) {
-		if b.tangle.Utils.MessageApprovedBy(attachmentMessageID, messageID) {
->>>>>>> d9260ef6
+		if b.tangle.Utils.MessageApprovedByStrongParents(attachmentMessageID, messageID) {
 			return true
 		}
 	}
@@ -192,11 +174,7 @@
 	branchIDs = make(ledgerstate.BranchIDs)
 
 	message.ForEachStrongParent(func(parentMessageID MessageID) {
-<<<<<<< HEAD
-		if parentMessageID != EmptyMessageID && !m.tangle.Storage.MessageMetadata(parentMessageID).Consume(func(messageMetadata *MessageMetadata) {
-=======
 		if !b.tangle.Storage.MessageMetadata(parentMessageID).Consume(func(messageMetadata *MessageMetadata) {
->>>>>>> d9260ef6
 			branchIDs[messageMetadata.BranchID()] = types.Void
 		}) {
 			panic(fmt.Errorf("failed to load MessageMetadata with %s", parentMessageID))
