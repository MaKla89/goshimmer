package tangle

import (
	"context"
	"crypto"
	"fmt"
	"math/rand"
	"net"
	"runtime"
	"sync"
	"sync/atomic"
	"testing"
	"time"

	"github.com/iotaledger/hive.go/async"
	"github.com/iotaledger/hive.go/autopeering/peer"
	"github.com/iotaledger/hive.go/autopeering/peer/service"
	"github.com/iotaledger/hive.go/crypto/ed25519"
	"github.com/iotaledger/hive.go/datastructure/randommap"
	"github.com/iotaledger/hive.go/events"
	"github.com/iotaledger/hive.go/testutil"
	"github.com/iotaledger/hive.go/workerpool"
	"github.com/panjf2000/ants/v2"
	"github.com/stretchr/testify/assert"
	"github.com/stretchr/testify/require"

	"github.com/iotaledger/goshimmer/packages/ledgerstate"
	"github.com/iotaledger/goshimmer/packages/pow"
	"github.com/iotaledger/goshimmer/packages/tangle/payload"
)

func BenchmarkVerifyDataMessages(b *testing.B) {
	tangle := newTestTangle()

	var pool async.WorkerPool
	pool.Tune(runtime.GOMAXPROCS(0))

	factory := NewMessageFactory(tangle, TipSelectorFunc(func(p payload.Payload, countStrongParents, countWeakParents int) (strongParents, weakParents MessageIDs, err error) {
		return []MessageID{EmptyMessageID}, []MessageID{}, nil
	}))

	messages := make([][]byte, b.N)
	for i := 0; i < b.N; i++ {
		msg, err := factory.IssuePayload(payload.NewGenericDataPayload([]byte("some data")))
		require.NoError(b, err)
		messages[i] = msg.Bytes()
	}

	b.ResetTimer()

	for i := 0; i < b.N; i++ {
		currentIndex := i
		pool.Submit(func() {
			if msg, _, err := MessageFromBytes(messages[currentIndex]); err != nil {
				b.Error(err)
			} else {
				msg.VerifySignature()
			}
		})
	}

	pool.Shutdown()
}

func BenchmarkVerifySignature(b *testing.B) {
	tangle := newTestTangle()

	pool, _ := ants.NewPool(80, ants.WithNonblocking(false))

	factory := NewMessageFactory(tangle, TipSelectorFunc(func(p payload.Payload, countStrongParents, countWeakParents int) (strongParents, weakParents MessageIDs, err error) {
		return []MessageID{EmptyMessageID}, []MessageID{}, nil
	}))

	messages := make([]*Message, b.N)
	for i := 0; i < b.N; i++ {
		msg, err := factory.IssuePayload(payload.NewGenericDataPayload([]byte("some data")))
		require.NoError(b, err)
		messages[i] = msg
		messages[i].Bytes()
	}
	b.ResetTimer()

	var wg sync.WaitGroup
	for i := 0; i < b.N; i++ {
		wg.Add(1)

		currentIndex := i
		if err := pool.Submit(func() {
			messages[currentIndex].VerifySignature()
			wg.Done()
		}); err != nil {
			b.Error(err)
			return
		}
	}

	wg.Wait()
}

func BenchmarkTangle_StoreMessage(b *testing.B) {
	tangle := newTestTangle()
	defer tangle.Shutdown()
	if err := tangle.Prune(); err != nil {
		b.Error(err)

		return
	}

	messageBytes := make([]*Message, b.N)
	for i := 0; i < b.N; i++ {
		messageBytes[i] = newTestDataMessage("some data")
		messageBytes[i].Bytes()
	}

	b.ResetTimer()

	for i := 0; i < b.N; i++ {
		tangle.Storage.StoreMessage(messageBytes[i])
	}
}

func TestTangle_InvalidParentsAgeMessage(t *testing.T) {
	messageTangle := newTestTangle()
	messageTangle.Storage.Setup()
	messageTangle.Solidifier.Setup()
	defer messageTangle.Shutdown()

	var storedMessages, solidMessages, invalidMessages int32

	newOldParentsMessage := func(strongParents []MessageID) *Message {
		return NewMessage(strongParents, []MessageID{}, time.Now().Add(maxParentsTimeDifference+5*time.Minute), ed25519.PublicKey{}, 0, payload.NewGenericDataPayload([]byte("Old")), 0, ed25519.Signature{})
	}
	newYoungParentsMessage := func(strongParents []MessageID) *Message {
		return NewMessage(strongParents, []MessageID{}, time.Now().Add(-maxParentsTimeDifference-5*time.Minute), ed25519.PublicKey{}, 0, payload.NewGenericDataPayload([]byte("Young")), 0, ed25519.Signature{})
	}
	newValidMessage := func(strongParents []MessageID) *Message {
		return NewMessage(strongParents, []MessageID{}, time.Now(), ed25519.PublicKey{}, 0, payload.NewGenericDataPayload([]byte("Valid")), 0, ed25519.Signature{})
	}

	var wg sync.WaitGroup
	messageTangle.Storage.Events.MessageStored.Attach(events.NewClosure(func(messageID MessageID) {
		fmt.Println("STORED:", messageID)
		atomic.AddInt32(&storedMessages, 1)
		wg.Done()
	}))

	messageTangle.Solidifier.Events.MessageSolid.Attach(events.NewClosure(func(messageID MessageID) {
		fmt.Println("SOLID:", messageID)
		atomic.AddInt32(&solidMessages, 1)
	}))

	messageTangle.Events.MessageInvalid.Attach(events.NewClosure(func(messageID MessageID) {
		fmt.Println("INVALID:", messageID)
		atomic.AddInt32(&invalidMessages, 1)
	}))

	messageA := newTestDataMessage("some data")
	messageB := newTestDataMessage("some data1")
	messageC := newValidMessage([]MessageID{messageA.ID(), messageB.ID()})
	messageOldParents := newOldParentsMessage([]MessageID{messageA.ID(), messageB.ID()})
	messageYoungParents := newYoungParentsMessage([]MessageID{messageA.ID(), messageB.ID()})

	wg.Add(5)
	messageTangle.Storage.StoreMessage(messageA)
	messageTangle.Storage.StoreMessage(messageB)
	messageTangle.Storage.StoreMessage(messageC)
	messageTangle.Storage.StoreMessage(messageOldParents)
	messageTangle.Storage.StoreMessage(messageYoungParents)

	// wait for all messages to become solid
	wg.Wait()

	assert.EqualValues(t, 5, atomic.LoadInt32(&storedMessages))
	assert.EqualValues(t, 3, atomic.LoadInt32(&solidMessages))
	assert.EqualValues(t, 2, atomic.LoadInt32(&invalidMessages))
}

func TestTangle_StoreMessage(t *testing.T) {
	messageTangle := newTestTangle()
	defer messageTangle.Shutdown()
	if err := messageTangle.Prune(); err != nil {
		t.Error(err)

		return
	}

	messageTangle.Storage.Events.MessageStored.Attach(events.NewClosure(func(messageID MessageID) {
		fmt.Println("STORED:", messageID)
	}))

	messageTangle.Solidifier.Events.MessageSolid.Attach(events.NewClosure(func(messageID MessageID) {
		fmt.Println("SOLID:", messageID)
	}))

	messageTangle.Solidifier.Events.MessageMissing.Attach(events.NewClosure(func(messageId MessageID) {
		fmt.Println("MISSING:", messageId)
	}))

	messageTangle.Storage.Events.MessageRemoved.Attach(events.NewClosure(func(messageId MessageID) {
		fmt.Println("REMOVED:", messageId)
	}))

	newMessageOne := newTestDataMessage("some data")
	newMessageTwo := newTestDataMessage("some other data")

	messageTangle.Storage.StoreMessage(newMessageTwo)

	time.Sleep(7 * time.Second)

	messageTangle.Storage.StoreMessage(newMessageOne)
}

func TestTangle_MissingMessages(t *testing.T) {
	const (
		messageCount = 2000
		tangleWidth  = 250
		storeDelay   = 5 * time.Millisecond
	)

	// create rocksdb store
	rocksdb, err := testutil.RocksDB(t)
	require.NoError(t, err)

	// create the tangle
<<<<<<< HEAD
	tangle := New(Store(rocksdb))
=======
	tangle := newTestTangle(Store(badger))
>>>>>>> 47a267fa
	defer tangle.Shutdown()
	require.NoError(t, tangle.Prune())

	// map to keep track of the tips
	tips := randommap.New()
	tips.Set(EmptyMessageID, EmptyMessageID)

	// setup the message factory
	tangle.MessageFactory = NewMessageFactory(
		tangle,
		TipSelectorFunc(func(p payload.Payload, countStrongParents, countWeakParents int) (strongParents, weakParents MessageIDs, err error) {
			r := tips.RandomUniqueEntries(countStrongParents)
			if len(r) == 0 {
				return []MessageID{EmptyMessageID}, []MessageID{}, nil
			}
			parents := make([]MessageID, len(r))
			for i := range r {
				parents[i] = r[i].(MessageID)
			}
			return parents, []MessageID{}, nil
		}),
	)

	// create a helper function that creates the messages
	createNewMessage := func() *Message {
		// issue the payload
		msg, err := tangle.MessageFactory.IssuePayload(payload.NewGenericDataPayload([]byte("")))
		require.NoError(t, err)

		// remove a tip if the width of the tangle is reached
		if tips.Size() >= tangleWidth {
			index := rand.Intn(len(msg.StrongParents()))
			tips.Delete(msg.StrongParents()[index])
		}

		// add current message as a tip
		tips.Set(msg.ID(), msg.ID())

		// return the constructed message
		return msg
	}

	// generate the messages we want to solidify
	messages := make(map[MessageID]*Message, messageCount)
	for i := 0; i < messageCount; i++ {
		msg := createNewMessage()
		messages[msg.ID()] = msg
	}

	// manually set up Tangle flow as far as we need it
	tangle.Storage.Setup()
	tangle.Solidifier.Setup()

	// counter for the different stages
	var (
		storedMessages  int32
		missingMessages int32
		solidMessages   int32
	)
	tangle.Storage.Events.MessageStored.Attach(events.NewClosure(func(MessageID) {
		n := atomic.AddInt32(&storedMessages, 1)
		t.Logf("stored messages %d/%d", n, messageCount)
	}))

	// increase the counter when a missing message was detected
	tangle.Solidifier.Events.MessageMissing.Attach(events.NewClosure(func(messageId MessageID) {
		atomic.AddInt32(&missingMessages, 1)
		// store the message after it has been requested
		go func() {
			time.Sleep(storeDelay)
			tangle.Storage.StoreMessage(messages[messageId])
		}()
	}))

	// decrease the counter when a missing message was received
	tangle.Storage.Events.MissingMessageStored.Attach(events.NewClosure(func(MessageID) {
		n := atomic.AddInt32(&missingMessages, -1)
		t.Logf("missing messages %d", n)
	}))

	tangle.Solidifier.Events.MessageSolid.Attach(events.NewClosure(func(MessageID) {
		n := atomic.AddInt32(&solidMessages, 1)
		t.Logf("solid messages %d/%d", n, messageCount)
	}))

	// issue tips to start solidification
	tips.ForEach(func(key interface{}, _ interface{}) { tangle.Storage.StoreMessage(messages[key.(MessageID)]) })

	// wait for all transactions to become solid
	assert.Eventually(t, func() bool { return atomic.LoadInt32(&solidMessages) == messageCount }, 5*time.Minute, 100*time.Millisecond)

	assert.EqualValues(t, messageCount, atomic.LoadInt32(&solidMessages))
	assert.EqualValues(t, messageCount, atomic.LoadInt32(&storedMessages))
	assert.EqualValues(t, 0, atomic.LoadInt32(&missingMessages))
}

func TestRetrieveAllTips(t *testing.T) {
	messageTangle := newTestTangle()
	messageTangle.Setup()
	defer messageTangle.Shutdown()

	messageA := newTestParentsDataMessage("A", []MessageID{EmptyMessageID}, []MessageID{})
	messageB := newTestParentsDataMessage("B", []MessageID{messageA.ID()}, []MessageID{EmptyMessageID})
	messageC := newTestParentsDataMessage("C", []MessageID{messageA.ID()}, []MessageID{EmptyMessageID})

	var wg sync.WaitGroup

	messageTangle.ConsensusManager.Events.MessageOpinionFormed.Attach(events.NewClosure(func(MessageID) {
		wg.Done()
	}))

	wg.Add(3)
	messageTangle.Storage.StoreMessage(messageA)
	messageTangle.Storage.StoreMessage(messageB)
	messageTangle.Storage.StoreMessage(messageC)

	wg.Wait()

	allTips := messageTangle.Storage.RetrieveAllTips()

	assert.Equal(t, 2, len(allTips))
}

func TestTangle_Flow(t *testing.T) {
	CacheTime = 0

	const (
		testNetwork = "udp"
		testPort    = 8000
		targetPOW   = 2

		solidMsgCount   = 2000
		invalidMsgCount = 10
		tangleWidth     = 250
		networkDelay    = 5 * time.Millisecond
	)

	var (
		totalMsgCount = solidMsgCount + invalidMsgCount
		testWorker    = pow.New(crypto.BLAKE2b_512, 1)
		// same as gossip manager
		messageWorkerCount     = runtime.GOMAXPROCS(0) * 4
		messageWorkerQueueSize = 1000
	)
	// create rocksdb store
	rocksdb, err := testutil.RocksDB(t)
	require.NoError(t, err)

	// map to keep track of the tips
	tips := randommap.New()
	tips.Set(EmptyMessageID, EmptyMessageID)

	// create the tangle
<<<<<<< HEAD
	tangle := New(Store(rocksdb))
=======
	tangle := newTestTangle(Store(badger))
>>>>>>> 47a267fa
	defer tangle.Shutdown()

	// create local peer
	services := service.New()
	services.Update(service.PeeringKey, testNetwork, testPort)
	localIdentity := tangle.Options.Identity
	localPeer := peer.NewPeer(localIdentity.Identity, net.IPv4zero, services)

	// setup the message factory
	tangle.MessageFactory = NewMessageFactory(
		tangle,
		TipSelectorFunc(func(p payload.Payload, countStrongParents, countWeakParents int) (strongParents, weakParents MessageIDs, err error) {
			r := tips.RandomUniqueEntries(countStrongParents)
			if len(r) == 0 {
				return []MessageID{EmptyMessageID}, []MessageID{}, nil
			}
			parents := make([]MessageID, len(r))
			for i := range r {
				parents[i] = r[i].(MessageID)
			}
			return parents, []MessageID{}, nil
		}),
	)

	// PoW workers
	tangle.MessageFactory.SetWorker(WorkerFunc(func(msgBytes []byte) (uint64, error) {
		content := msgBytes[:len(msgBytes)-ed25519.SignatureSize-8]
		return testWorker.Mine(context.Background(), content, targetPOW)
	}))

	// create a helper function that creates the messages
	createNewMessage := func(invalidTS bool) *Message {
		var msg *Message
		var err error

		// issue the payload
		if invalidTS {
			msg, err = tangle.MessageFactory.issueInvalidTsPayload(payload.NewGenericDataPayload([]byte("")))
		} else {
			msg, err = tangle.MessageFactory.IssuePayload(payload.NewGenericDataPayload([]byte("")))
		}
		require.NoError(t, err)

		// remove a tip if the width of the tangle is reached
		if tips.Size() >= tangleWidth {
			index := rand.Intn(len(msg.StrongParents()))
			tips.Delete(msg.StrongParents()[index])
		}

		// add current message as a tip
		// only valid message will be in the tip set
		if !invalidTS {
			tips.Set(msg.ID(), msg.ID())
		}
		// return the constructed message
		return msg
	}

	// setup the message parser
	tangle.Parser.AddBytesFilter(NewPowFilter(testWorker, targetPOW))

	// create inboxWP to act as the gossip layer
	inboxWP := workerpool.New(func(task workerpool.Task) {
		time.Sleep(networkDelay)
		tangle.ProcessGossipMessage(task.Param(0).([]byte), task.Param(1).(*peer.Peer))

		task.Return(nil)
	}, workerpool.WorkerCount(messageWorkerCount), workerpool.QueueSize(messageWorkerQueueSize))
	inboxWP.Start()
	defer inboxWP.Stop()

	// generate the messages we want to solidify
	messages := make(map[MessageID]*Message, solidMsgCount)
	for i := 0; i < solidMsgCount; i++ {
		msg := createNewMessage(false)
		messages[msg.ID()] = msg
	}

	// generate the invalid timestamp messages
	invalidmsgs := make(map[MessageID]*Message, invalidMsgCount)
	for i := 0; i < invalidMsgCount; i++ {
		msg := createNewMessage(true)
		invalidmsgs[msg.ID()] = msg
	}

	// counter for the different stages
	var (
		parsedMessages            int32
		storedMessages            int32
		missingMessages           int32
		solidMessages             int32
		scheduledMessages         int32
		bookedMessages            int32
		opinionFormedMessages     int32
		opinionFormedTransactions int32
		invalidMessages           int32
		rejectedMessages          int32
	)

	// filter rejected events
	tangle.Parser.Events.MessageRejected.AttachAfter(events.NewClosure(func(msgRejectedEvent *MessageRejectedEvent, _ error) {
		n := atomic.AddInt32(&rejectedMessages, 1)
		t.Logf("rejected by message filter messages %d/%d - %s", n, totalMsgCount, msgRejectedEvent.Message.ID())
	}))

	tangle.Parser.Events.MessageParsed.AttachAfter(events.NewClosure(func(msgParsedEvent *MessageParsedEvent) {
		n := atomic.AddInt32(&parsedMessages, 1)
		t.Logf("parsed messages %d/%d - %s", n, totalMsgCount, msgParsedEvent.Message.ID())
	}))

	// message invalid events
	tangle.Events.MessageInvalid.AttachAfter(events.NewClosure(func(messageID MessageID) {
		n := atomic.AddInt32(&invalidMessages, 1)
		t.Logf("invalid messages %d/%d - %s", n, totalMsgCount, messageID)
	}))

	tangle.Storage.Events.MessageStored.AttachAfter(events.NewClosure(func(messageID MessageID) {
		n := atomic.AddInt32(&storedMessages, 1)
		t.Logf("stored messages %d/%d - %s", n, totalMsgCount, messageID)
	}))

	// increase the counter when a missing message was detected
	tangle.Solidifier.Events.MessageMissing.Attach(events.NewClosure(func(messageId MessageID) {
		atomic.AddInt32(&missingMessages, 1)

		// push the message into the gossip inboxWP
		inboxWP.TrySubmit(messages[messageId].Bytes(), localPeer)
	}))

	// decrease the counter when a missing message was received
	tangle.Storage.Events.MissingMessageStored.AttachAfter(events.NewClosure(func(messageID MessageID) {
		n := atomic.AddInt32(&missingMessages, -1)
		t.Logf("missing messages %d - %s", n, messageID)
	}))

	tangle.Solidifier.Events.MessageSolid.AttachAfter(events.NewClosure(func(messageID MessageID) {
		n := atomic.AddInt32(&solidMessages, 1)
		t.Logf("solid messages %d/%d - %s", n, totalMsgCount, messageID)
	}))

	tangle.Scheduler.Events.MessageScheduled.AttachAfter(events.NewClosure(func(messageID MessageID) {
		n := atomic.AddInt32(&scheduledMessages, 1)
		t.Logf("scheduled messages %d/%d - %s", n, totalMsgCount, messageID)
	}))

	tangle.FIFOScheduler.Events.MessageScheduled.Attach(events.NewClosure(func(messageID MessageID) {
		n := atomic.AddInt32(&scheduledMessages, 1)
		t.Logf("scheduled messages %d/%d", n, totalMsgCount)
	}))

	tangle.Booker.Events.MessageBooked.AttachAfter(events.NewClosure(func(messageID MessageID) {
		n := atomic.AddInt32(&bookedMessages, 1)
		t.Logf("booked messages %d/%d - %s", n, totalMsgCount, messageID)
	}))

	tangle.ConsensusManager.Events.MessageOpinionFormed.AttachAfter(events.NewClosure(func(messageID MessageID) {
		n := atomic.AddInt32(&opinionFormedMessages, 1)
		t.Logf("opinion formed messages %d/%d", n, totalMsgCount)
	}))

	// data messages should not trigger this event
	tangle.LedgerState.UTXODAG.Events.TransactionConfirmed.AttachAfter(events.NewClosure(func(transactionID ledgerstate.TransactionID) {
		n := atomic.AddInt32(&opinionFormedTransactions, 1)
		t.Logf("opinion formed transaction %d/%d - %s", n, totalMsgCount, transactionID)
	}))

	tangle.Events.Error.Attach(events.NewClosure(func(err error) {
		t.Logf("Error %s", err)
	}))

	// setup data flow
	tangle.Setup()

	// issue tips to start solidification
	tips.ForEach(func(key interface{}, _ interface{}) {
		if key.(MessageID) == EmptyMessageID {
			return
		}
		inboxWP.TrySubmit(messages[key.(MessageID)].Bytes(), localPeer)
	})
	// incoming invalid messages
	for _, msg := range invalidmsgs {
		inboxWP.TrySubmit(msg.Bytes(), localPeer)
	}

	// wait for all messages to have a formed opinion
	assert.Eventually(t, func() bool { return atomic.LoadInt32(&opinionFormedMessages) == solidMsgCount }, 5*time.Minute, 100*time.Millisecond)

	assert.EqualValues(t, solidMsgCount, atomic.LoadInt32(&solidMessages))
	assert.EqualValues(t, solidMsgCount, atomic.LoadInt32(&scheduledMessages))
	assert.EqualValues(t, totalMsgCount, atomic.LoadInt32(&storedMessages))
	assert.EqualValues(t, totalMsgCount, atomic.LoadInt32(&parsedMessages))
	assert.EqualValues(t, invalidMsgCount, atomic.LoadInt32(&invalidMessages))
	assert.EqualValues(t, 0, atomic.LoadInt32(&opinionFormedTransactions))
	assert.EqualValues(t, 0, atomic.LoadInt32(&missingMessages))
}

// IssueInvalidTsPayload creates a new message including sequence number and tip selection and returns it.
func (f *MessageFactory) issueInvalidTsPayload(p payload.Payload, _ ...*Tangle) (*Message, error) {
	payloadLen := len(p.Bytes())
	if payloadLen > payload.MaxSize {
		err := fmt.Errorf("maximum payload size of %d bytes exceeded", payloadLen)
		f.Events.Error.Trigger(err)
		return nil, err
	}

	f.issuanceMutex.Lock()
	defer f.issuanceMutex.Unlock()
	sequenceNumber, err := f.sequence.Next()
	if err != nil {
		err = fmt.Errorf("could not create sequence number: %w", err)
		f.Events.Error.Trigger(err)
		return nil, err
	}

	strongParents, weakParents, err := f.selector.Tips(p, 2, 0)
	if err != nil {
		err = fmt.Errorf("could not select tips: %w", err)
		f.Events.Error.Trigger(err)
		return nil, err
	}

	issuingTime := time.Now().Add(maxParentsTimeDifference + 5*time.Minute)
	issuerPublicKey := f.localIdentity.PublicKey()

	// do the PoW
	nonce, err := f.doPOW(strongParents, weakParents, issuingTime, issuerPublicKey, sequenceNumber, p)
	if err != nil {
		err = fmt.Errorf("pow failed: %w", err)
		f.Events.Error.Trigger(err)
		return nil, err
	}

	// create the signature
	signature := f.sign(strongParents, weakParents, issuingTime, issuerPublicKey, sequenceNumber, p, nonce)

	msg := NewMessage(
		strongParents,
		weakParents,
		issuingTime,
		issuerPublicKey,
		sequenceNumber,
		p,
		nonce,
		signature,
	)
	return msg, nil
}<|MERGE_RESOLUTION|>--- conflicted
+++ resolved
@@ -222,11 +222,7 @@
 	require.NoError(t, err)
 
 	// create the tangle
-<<<<<<< HEAD
-	tangle := New(Store(rocksdb))
-=======
-	tangle := newTestTangle(Store(badger))
->>>>>>> 47a267fa
+	tangle := newTestTangle(Store(rocksdb))
 	defer tangle.Shutdown()
 	require.NoError(t, tangle.Prune())
 
@@ -380,11 +376,7 @@
 	tips.Set(EmptyMessageID, EmptyMessageID)
 
 	// create the tangle
-<<<<<<< HEAD
-	tangle := New(Store(rocksdb))
-=======
-	tangle := newTestTangle(Store(badger))
->>>>>>> 47a267fa
+	tangle := newTestTangle(Store(rocksdb))
 	defer tangle.Shutdown()
 
 	// create local peer
