package tangle

import (
	"math"
	"sync"
	"time"

	"github.com/iotaledger/goshimmer/packages/tangle/schedulerutils"
	"github.com/iotaledger/hive.go/events"
	"github.com/iotaledger/hive.go/identity"
	"github.com/iotaledger/hive.go/typeutils"
	"github.com/iotaledger/hive.go/workerpool"

	"github.com/cockroachdb/errors"
)

const (
	// MaxDeficit is the maximum deficit, i.e. max bytes that can be scheduled without waiting; >= maxMessageSize
	MaxDeficit = MaxMessageSize
	// MinMana is the minimum mana require to be able to issue a message.
	// TODO: what is a good value? Would something > MaxMessageSize / 1000 be possible
	MinMana = 0.0001
)

// ErrNotRunning is returned when a message is submitted when the scheduler has not been started
var ErrNotRunning = errors.New("scheduler is not running")

var (
<<<<<<< HEAD
=======
	// TODO: currently the worker pool just serves as a buffer to allow submitting messages to a not running scheduler; investigate why this is necessary.
>>>>>>> 409deafe
	submitWorkerCount     = 1
	submitWorkerQueueSize = 250
	submitWorkerPool      *workerpool.WorkerPool
)

// AccessManaRetrieveFunc is a function type to retrieve access mana (e.g. via the mana plugin)
type AccessManaRetrieveFunc func(nodeID identity.ID) float64

// TotalAccessManaRetrieveFunc is a function type to retrieve the total access mana (e.g. via the mana plugin)
type TotalAccessManaRetrieveFunc func() float64

// SchedulerParams defines the scheduler config parameters.
type SchedulerParams struct {
	Rate                        time.Duration
	MaxQueueWeight              *float64
	AccessManaRetrieveFunc      func(identity.ID) float64
	TotalAccessManaRetrieveFunc func() float64
}

// Scheduler is a Tangle component that takes care of scheduling the messages that shall be booked.
type Scheduler struct {
<<<<<<< HEAD
	Events           *SchedulerEvents
	tangle           *Tangle
	self             identity.ID
	buffer           *schedulerutils.BufferQueue
	deficits         map[identity.ID]float64
	onMessageSolid   *events.Closure
	onMessageInvalid *events.Closure
	running          atomic.Bool
	wg               sync.WaitGroup
	ticker           *time.Ticker
=======
	Events *SchedulerEvents

	tangle  *Tangle
	self    identity.ID
	ticker  *time.Ticker
	running typeutils.AtomicBool

	mu       sync.Mutex
	buffer   *schedulerutils.BufferQueue
	deficits map[identity.ID]float64

	closures struct {
		messageSolid     *events.Closure
		messageInvalid   *events.Closure
		messageDiscarded *events.Closure
	}

	shutdownSignal chan struct{}
	shutdownOnce   sync.Once
>>>>>>> 409deafe
}

// NewScheduler returns a new Scheduler.
func NewScheduler(tangle *Tangle) *Scheduler {
	if tangle.Options.SchedulerParams.AccessManaRetrieveFunc == nil || tangle.Options.SchedulerParams.TotalAccessManaRetrieveFunc == nil {
		panic("scheduler: the option AccessManaRetriever and TotalAccessManaRetriever must be defined so that AccessMana can be determined in scheduler")
	}
	if tangle.Options.SchedulerParams.MaxQueueWeight != nil {
		schedulerutils.MaxQueueWeight = *tangle.Options.SchedulerParams.MaxQueueWeight
	}

	scheduler := &Scheduler{
		Events: &SchedulerEvents{
			MessageScheduled: events.NewEvent(MessageIDCaller),
			MessageDiscarded: events.NewEvent(MessageIDCaller),
			NodeBlacklisted:  events.NewEvent(NodeIDCaller),
		},
		self:           tangle.Options.Identity.ID(),
		tangle:         tangle,
		buffer:         schedulerutils.NewBufferQueue(),
		deficits:       make(map[identity.ID]float64),
		shutdownSignal: make(chan struct{}),
	}
	scheduler.closures.messageSolid = events.NewClosure(scheduler.messageSolidHandler)
	scheduler.closures.messageInvalid = events.NewClosure(scheduler.messageInvalidHandler)
	scheduler.closures.messageDiscarded = events.NewClosure(scheduler.messageDiscardedHandler)

	submitWorkerPool = workerpool.New(func(task workerpool.Task) {
		if err := scheduler.SubmitAndReady(task.Param(0).(MessageID)); err != nil {
			scheduler.tangle.Events.Error.Trigger(errors.Errorf("failed to submit to scheduler: %w", err))
		}
		task.Return(nil)
	}, workerpool.WorkerCount(submitWorkerCount), workerpool.QueueSize(submitWorkerQueueSize))

	return scheduler
}

func (s *Scheduler) messageSolidHandler(id MessageID) {
	submitWorkerPool.TrySubmit(id)
}

func (s *Scheduler) messageInvalidHandler(id MessageID) {
	s.tangle.Events.Error.Trigger(errors.Errorf("invalid message in scheduler: %x", id))
}

func (s *Scheduler) messageDiscardedHandler(id MessageID) {
	// TODO: integration tests are failing when this is active
	// s.tangle.Storage.DeleteMessage(id)
}

// Start starts the scheduler.
func (s *Scheduler) Start() {
	// create the ticker here to assure that SetRate never hits an uninitialized ticker
	s.ticker = time.NewTicker(s.tangle.Options.SchedulerParams.Rate)
	// start the main loop
	go s.mainLoop()

	// start schedule queued messages
	submitWorkerPool.Start()

	s.running.Set()
}

// Shutdown shuts down the Scheduler.
// Shutdown blocks until the scheduler has been shutdown successfully.
func (s *Scheduler) Shutdown() {
	s.shutdownOnce.Do(func() {
		submitWorkerPool.Stop()
		// lock the scheduler to make sure that any Submit() has been finished
		s.mu.Lock()
		defer s.mu.Unlock()
		s.running.UnSet()
		close(s.shutdownSignal)
	})
}

// Setup sets up the behavior of the component by making it attach to the relevant events of the other components.
func (s *Scheduler) Setup() {
	s.tangle.Solidifier.Events.MessageSolid.Attach(s.closures.messageSolid)
	s.tangle.Events.MessageInvalid.Attach(s.closures.messageInvalid)
	// TODO: if possible this should be moved to tangle.Storage setup
	s.tangle.Scheduler.Events.MessageDiscarded.Attach(s.closures.messageDiscarded)
}

// Detach detaches the scheduler from the tangle events.
func (s *Scheduler) Detach() {
	s.tangle.Solidifier.Events.MessageSolid.Detach(s.closures.messageSolid)
	s.tangle.Events.MessageInvalid.Detach(s.closures.messageInvalid)
	s.tangle.Scheduler.Events.MessageDiscarded.Detach(s.closures.messageDiscarded)
}

<<<<<<< HEAD
// SubmitAndReadyMessage submits the message to the scheduler and makes it ready when it's parents are booked.
func (s *Scheduler) SubmitAndReadyMessage(messageID MessageID) {
	fmt.Println("message solid: SCH: ", messageID.Base58())
	// submit the message to the scheduler and marks it ready right away
	force := false
	if !s.running.Load() {
		force = true
	}
	err := s.Submit(messageID, force)
	if err != nil {
		s.tangle.Events.Error.Trigger(xerrors.Errorf("failed to submit: %w", err))
		return
	}
	fmt.Println("message submitted: SCH: ", messageID.Base58())
	err = s.Ready(messageID)
	if err != nil {
		s.tangle.Events.Error.Trigger(xerrors.Errorf("failed to ready: %w", err))
		return
	}
	fmt.Println("message ready: SCH: ", messageID.Base58())
=======
// SubmitAndReady submits the message to the scheduler and marks it ready right away.
func (s *Scheduler) SubmitAndReady(messageID MessageID) error {
	// submit the message to the scheduler and marks it ready right away
	if err := s.Submit(messageID); err != nil {
		return err
	}
	if err := s.Ready(messageID); err != nil {
		return err
	}
	return nil
>>>>>>> 409deafe
}

// SetRate sets the rate of the scheduler.
// SetRate must only be called after the scheduler has been started.
func (s *Scheduler) SetRate(rate time.Duration) {
	s.tangle.Options.SchedulerParams.Rate = rate
	// only update the ticker when the scheduler is running
	if s.running.IsSet() {
		s.ticker.Reset(rate)
	}
}

// Submit submits a message to be considered by the scheduler.
// This transactions will be included in all the control metrics, but it will never be
// scheduled until Ready(messageID) has been called.
<<<<<<< HEAD
func (s *Scheduler) Submit(messageID MessageID, force ...bool) (err error) {
	if !s.running.Load() && (len(force) == 0 || !force[0]) {
		return ErrNotRunning
	}

	if !s.tangle.Storage.Message(messageID).Consume(func(message *Message) {
=======
func (s *Scheduler) Submit(messageID MessageID) (err error) {
	if !s.tangle.Storage.Message(messageID).Consume(func(message *Message) {
		s.mu.Lock()
		defer s.mu.Unlock()

		if !s.running.IsSet() {
			err = ErrNotRunning
			return
		}

>>>>>>> 409deafe
		nodeID := identity.NewID(message.IssuerPublicKey())
		mana := s.tangle.Options.SchedulerParams.AccessManaRetrieveFunc(nodeID)
<<<<<<< HEAD
		fmt.Println(nodeID, "has aMana: ", mana)
		if mana <= 0 {
			err = schedulerutils.ErrInvalidMana
=======
		if mana < MinMana {
			err = errors.Errorf("%w: %f <= %f", schedulerutils.ErrInsufficientMana, mana, float64(MinMana))
>>>>>>> 409deafe
			s.Events.MessageDiscarded.Trigger(messageID)
			return
		}

		err = s.buffer.Submit(message, mana)
		if err != nil {
			s.Events.MessageDiscarded.Trigger(messageID)
		}
		if errors.Is(err, schedulerutils.ErrInboxExceeded) {
			s.Events.NodeBlacklisted.Trigger(nodeID)
		}
	}) {
		err = errors.Errorf("failed to get message '%x' from storage", messageID)
	}
	return err
}

// Unsubmit removes a message from the submitted messages.
// If that message is already marked as ready, Unsubmit has no effect.
func (s *Scheduler) Unsubmit(messageID MessageID) (err error) {
	if !s.tangle.Storage.Message(messageID).Consume(func(message *Message) {
		s.buffer.Unsubmit(message)
	}) {
		err = errors.Errorf("failed to get message '%x' from storage", messageID)
	}
	return err
}

// Ready marks a previously submitted message as ready to be scheduled.
// If Ready is called without a previous Submit, it has no effect.
func (s *Scheduler) Ready(messageID MessageID) (err error) {
	if !s.tangle.Storage.Message(messageID).Consume(func(message *Message) {
		s.buffer.Ready(message)
	}) {
		err = errors.Errorf("failed to get message '%x' from storage", messageID)
	}
	return err
}

<<<<<<< HEAD
func (s *Scheduler) parentsBooked(messageID MessageID) (parentsBooked bool) {
	s.tangle.Storage.Message(messageID).Consume(func(message *Message) {
		parentsBooked = true
		message.ForEachParent(func(parent Parent) {
			if !parentsBooked || parent.ID == EmptyMessageID {
				return
			}

			if !s.tangle.Storage.MessageMetadata(parent.ID).Consume(func(messageMetadata *MessageMetadata) {
				parentsBooked = messageMetadata.IsBooked()
			}) {
				parentsBooked = false
			}
		})
	})
=======
// Clear removes all submitted messages (ready or not) from the scheduler.
// The MessageDiscarded event is triggered for each of these messages.
func (s *Scheduler) Clear() {
	s.mu.Lock()
	defer s.mu.Unlock()
>>>>>>> 409deafe

	for q := s.buffer.Current(); q != nil; q = s.buffer.Next() {
		s.buffer.RemoveNode(q.NodeID())
		for _, id := range q.IDs() {
			s.Events.MessageDiscarded.Trigger(MessageID(id))
		}
	}
}

func (s *Scheduler) schedule() *Message {
	if !s.running.Load() {
		fmt.Println("after shutdown: in scheduler")
	}

	start := s.buffer.Current()
	// no messages submitted
	if start == nil {
		return nil
	}

	readyNode := false
	now := time.Now()
	for q := start; ; {
		msg := q.Front()
		// a message can be scheduled, if it is ready and its issuing time is not in the future
		hasReady := msg != nil && !now.Before(msg.IssuingTime())
		// if the current node has enough deficit and the first message in its outbox is valid, we are done
		if hasReady && s.getDeficit(q.NodeID()) >= float64(len(msg.Bytes())) {
			break
		}
		// otherwise increase its deficit
		mana := s.tangle.Options.SchedulerParams.AccessManaRetrieveFunc(q.NodeID())
		// assure that the deficit increase is never too small
		s.updateDeficit(q.NodeID(), math.Max(mana, MinMana))
		if hasReady {
			readyNode = true
		}

		// progress tho the next node that has ready messages
		q = s.buffer.Next()
		// if we reached the first node again without seeing any eligible nodes, break to prevent infinite loops
		if !readyNode && q == start {
			return nil
		}
	}

<<<<<<< HEAD
	// if the parents are not booked yet, do not schedule the message
	// TODO: eventually this should be handled outside the scheduler by only calling Ready() when the parents are booked
	if !s.parentsBooked(s.buffer.Current().Front().(*Message).ID()) {
		fmt.Println("not parents booked -- nodeID", s.buffer.Current().NodeID().String(), " -- message: ", s.buffer.Current().Front().(*Message).ID())
		s.buffer.PopFront()
		// s.tangle.Storage.Message(s.buffer.Current().Front().(*Message).ID()).Consume(func(message *Message) {
		// 	message.ForEachParent(func(parent Parent) {
		// 		fmt.Println("solidifying parent: ", parent.ID.Base58())
		// 		// remove msg itself, otherwise it will process it repeatedly
		// 		msg := s.buffer.PopFront()
		// 		// hack: solidify parents
		// 		s.tangle.Solidifier.Solidify(parent.ID)
		// 		if err := s.Submit(parent.ID, true); err == nil {
		// 			_ = s.Ready(parent.ID)
		// 		}
		// 		// push your self again
		// 		if err := s.Submit(msg.(*Message).ID(), true); err == nil {
		// 			_ = s.Ready(msg.(*Message).ID())
		// 		}
		// 	})
		// })
		return nil
	}
=======
>>>>>>> 409deafe
	// remove the message from the buffer and adjust node's deficit
	msg := s.buffer.PopFront()
	nodeID := identity.NewID(msg.IssuerPublicKey())
	s.updateDeficit(nodeID, -float64(len(msg.Bytes())))

	return msg.(*Message)
}

// mainLoop periodically triggers the scheduling of ready messages.
func (s *Scheduler) mainLoop() {
	defer s.ticker.Stop()

loop:
	for {
		select {
		// every rate time units
		case <-s.ticker.C:
			if !s.running.Load() {
				fmt.Println("after shutdown tick")
			}
			// TODO: pause the ticker, if there are no ready messages
			if msg := s.schedule(); msg != nil {
				fmt.Println("message scheduled. SCH: ", msg.ID().Base58())
				s.Events.MessageScheduled.Trigger(msg.ID())
			}

		// on close, exit the loop
		case <-s.shutdownSignal:
			break loop
		}
	}

	// remove all unscheduled messages
	s.Clear()
}

func (s *Scheduler) getDeficit(nodeID identity.ID) float64 {
	return s.deficits[nodeID]
}

func (s *Scheduler) updateDeficit(nodeID identity.ID, d float64) {
	deficit := s.deficits[nodeID] + d
	if deficit < 0 {
		// this will never happen and is just here for debugging purposes
		panic("scheduler: deficit is less than 0")
	}
	s.deficits[nodeID] = math.Min(deficit, MaxDeficit)
}

// NodeQueueSize returns the size of the nodeIDs queue.
func (s *Scheduler) NodeQueueSize(nodeID identity.ID) uint {
	return s.buffer.NodeQueue(nodeID).Size()
}

// region SchedulerEvents /////////////////////////////////////////////////////////////////////////////////////////////

// SchedulerEvents represents events happening in the Scheduler.
type SchedulerEvents struct {
	// MessageScheduled is triggered when a message is ready to be scheduled.
	MessageScheduled *events.Event
	MessageDiscarded *events.Event
	NodeBlacklisted  *events.Event
}

// NodeIDCaller is the caller function for events that hand over a NodeID.
func NodeIDCaller(handler interface{}, params ...interface{}) {
	handler.(func(identity.ID))(params[0].(identity.ID))
}

// endregion ///////////////////////////////////////////////////////////////////////////////////////////////////////////<|MERGE_RESOLUTION|>--- conflicted
+++ resolved
@@ -1,6 +1,7 @@
 package tangle
 
 import (
+	"fmt"
 	"math"
 	"sync"
 	"time"
@@ -26,10 +27,7 @@
 var ErrNotRunning = errors.New("scheduler is not running")
 
 var (
-<<<<<<< HEAD
-=======
 	// TODO: currently the worker pool just serves as a buffer to allow submitting messages to a not running scheduler; investigate why this is necessary.
->>>>>>> 409deafe
 	submitWorkerCount     = 1
 	submitWorkerQueueSize = 250
 	submitWorkerPool      *workerpool.WorkerPool
@@ -51,18 +49,6 @@
 
 // Scheduler is a Tangle component that takes care of scheduling the messages that shall be booked.
 type Scheduler struct {
-<<<<<<< HEAD
-	Events           *SchedulerEvents
-	tangle           *Tangle
-	self             identity.ID
-	buffer           *schedulerutils.BufferQueue
-	deficits         map[identity.ID]float64
-	onMessageSolid   *events.Closure
-	onMessageInvalid *events.Closure
-	running          atomic.Bool
-	wg               sync.WaitGroup
-	ticker           *time.Ticker
-=======
 	Events *SchedulerEvents
 
 	tangle  *Tangle
@@ -82,7 +68,6 @@
 
 	shutdownSignal chan struct{}
 	shutdownOnce   sync.Once
->>>>>>> 409deafe
 }
 
 // NewScheduler returns a new Scheduler.
@@ -174,39 +159,19 @@
 	s.tangle.Scheduler.Events.MessageDiscarded.Detach(s.closures.messageDiscarded)
 }
 
-<<<<<<< HEAD
-// SubmitAndReadyMessage submits the message to the scheduler and makes it ready when it's parents are booked.
-func (s *Scheduler) SubmitAndReadyMessage(messageID MessageID) {
-	fmt.Println("message solid: SCH: ", messageID.Base58())
-	// submit the message to the scheduler and marks it ready right away
-	force := false
-	if !s.running.Load() {
-		force = true
-	}
-	err := s.Submit(messageID, force)
-	if err != nil {
-		s.tangle.Events.Error.Trigger(xerrors.Errorf("failed to submit: %w", err))
-		return
-	}
-	fmt.Println("message submitted: SCH: ", messageID.Base58())
-	err = s.Ready(messageID)
-	if err != nil {
-		s.tangle.Events.Error.Trigger(xerrors.Errorf("failed to ready: %w", err))
-		return
-	}
-	fmt.Println("message ready: SCH: ", messageID.Base58())
-=======
 // SubmitAndReady submits the message to the scheduler and marks it ready right away.
 func (s *Scheduler) SubmitAndReady(messageID MessageID) error {
+	fmt.Println("message solid: SCH: ", messageID.Base58())
 	// submit the message to the scheduler and marks it ready right away
 	if err := s.Submit(messageID); err != nil {
 		return err
 	}
+	fmt.Println("message submitted: SCH: ", messageID.Base58())
 	if err := s.Ready(messageID); err != nil {
 		return err
 	}
+	fmt.Println("message ready: SCH: ", messageID.Base58())
 	return nil
->>>>>>> 409deafe
 }
 
 // SetRate sets the rate of the scheduler.
@@ -222,35 +187,21 @@
 // Submit submits a message to be considered by the scheduler.
 // This transactions will be included in all the control metrics, but it will never be
 // scheduled until Ready(messageID) has been called.
-<<<<<<< HEAD
-func (s *Scheduler) Submit(messageID MessageID, force ...bool) (err error) {
-	if !s.running.Load() && (len(force) == 0 || !force[0]) {
-		return ErrNotRunning
-	}
+func (s *Scheduler) Submit(messageID MessageID) (err error) {
+	s.mu.Lock()
+	defer s.mu.Unlock()
 
 	if !s.tangle.Storage.Message(messageID).Consume(func(message *Message) {
-=======
-func (s *Scheduler) Submit(messageID MessageID) (err error) {
-	if !s.tangle.Storage.Message(messageID).Consume(func(message *Message) {
-		s.mu.Lock()
-		defer s.mu.Unlock()
-
 		if !s.running.IsSet() {
 			err = ErrNotRunning
 			return
 		}
 
->>>>>>> 409deafe
 		nodeID := identity.NewID(message.IssuerPublicKey())
 		mana := s.tangle.Options.SchedulerParams.AccessManaRetrieveFunc(nodeID)
-<<<<<<< HEAD
 		fmt.Println(nodeID, "has aMana: ", mana)
-		if mana <= 0 {
-			err = schedulerutils.ErrInvalidMana
-=======
 		if mana < MinMana {
 			err = errors.Errorf("%w: %f <= %f", schedulerutils.ErrInsufficientMana, mana, float64(MinMana))
->>>>>>> 409deafe
 			s.Events.MessageDiscarded.Trigger(messageID)
 			return
 		}
@@ -290,29 +241,11 @@
 	return err
 }
 
-<<<<<<< HEAD
-func (s *Scheduler) parentsBooked(messageID MessageID) (parentsBooked bool) {
-	s.tangle.Storage.Message(messageID).Consume(func(message *Message) {
-		parentsBooked = true
-		message.ForEachParent(func(parent Parent) {
-			if !parentsBooked || parent.ID == EmptyMessageID {
-				return
-			}
-
-			if !s.tangle.Storage.MessageMetadata(parent.ID).Consume(func(messageMetadata *MessageMetadata) {
-				parentsBooked = messageMetadata.IsBooked()
-			}) {
-				parentsBooked = false
-			}
-		})
-	})
-=======
 // Clear removes all submitted messages (ready or not) from the scheduler.
 // The MessageDiscarded event is triggered for each of these messages.
 func (s *Scheduler) Clear() {
 	s.mu.Lock()
 	defer s.mu.Unlock()
->>>>>>> 409deafe
 
 	for q := s.buffer.Current(); q != nil; q = s.buffer.Next() {
 		s.buffer.RemoveNode(q.NodeID())
@@ -323,9 +256,8 @@
 }
 
 func (s *Scheduler) schedule() *Message {
-	if !s.running.Load() {
-		fmt.Println("after shutdown: in scheduler")
-	}
+	s.mu.Lock()
+	defer s.mu.Unlock()
 
 	start := s.buffer.Current()
 	// no messages submitted
@@ -359,32 +291,6 @@
 		}
 	}
 
-<<<<<<< HEAD
-	// if the parents are not booked yet, do not schedule the message
-	// TODO: eventually this should be handled outside the scheduler by only calling Ready() when the parents are booked
-	if !s.parentsBooked(s.buffer.Current().Front().(*Message).ID()) {
-		fmt.Println("not parents booked -- nodeID", s.buffer.Current().NodeID().String(), " -- message: ", s.buffer.Current().Front().(*Message).ID())
-		s.buffer.PopFront()
-		// s.tangle.Storage.Message(s.buffer.Current().Front().(*Message).ID()).Consume(func(message *Message) {
-		// 	message.ForEachParent(func(parent Parent) {
-		// 		fmt.Println("solidifying parent: ", parent.ID.Base58())
-		// 		// remove msg itself, otherwise it will process it repeatedly
-		// 		msg := s.buffer.PopFront()
-		// 		// hack: solidify parents
-		// 		s.tangle.Solidifier.Solidify(parent.ID)
-		// 		if err := s.Submit(parent.ID, true); err == nil {
-		// 			_ = s.Ready(parent.ID)
-		// 		}
-		// 		// push your self again
-		// 		if err := s.Submit(msg.(*Message).ID(), true); err == nil {
-		// 			_ = s.Ready(msg.(*Message).ID())
-		// 		}
-		// 	})
-		// })
-		return nil
-	}
-=======
->>>>>>> 409deafe
 	// remove the message from the buffer and adjust node's deficit
 	msg := s.buffer.PopFront()
 	nodeID := identity.NewID(msg.IssuerPublicKey())
@@ -402,12 +308,8 @@
 		select {
 		// every rate time units
 		case <-s.ticker.C:
-			if !s.running.Load() {
-				fmt.Println("after shutdown tick")
-			}
 			// TODO: pause the ticker, if there are no ready messages
 			if msg := s.schedule(); msg != nil {
-				fmt.Println("message scheduled. SCH: ", msg.ID().Base58())
 				s.Events.MessageScheduled.Trigger(msg.ID())
 			}
 
