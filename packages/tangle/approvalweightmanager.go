package tangle

import (
	"math"
	"sync"
	"time"

	"github.com/cockroachdb/errors"

	"github.com/iotaledger/hive.go/byteutils"
	"github.com/iotaledger/hive.go/cerrors"
	"github.com/iotaledger/hive.go/datastructure/set"
	"github.com/iotaledger/hive.go/datastructure/walker"
	"github.com/iotaledger/hive.go/events"
	"github.com/iotaledger/hive.go/identity"
	"github.com/iotaledger/hive.go/marshalutil"
	"github.com/iotaledger/hive.go/objectstorage"
	"github.com/iotaledger/hive.go/stringify"

	"github.com/iotaledger/goshimmer/packages/ledgerstate"
	"github.com/iotaledger/goshimmer/packages/markers"
)

const (
	minSupporterWeight float64 = 0.000000000000001
)

// MarkerConfirmed is a function type that provides information whether a marker is confirmed.
type MarkerConfirmed func(marker *markers.Marker) (confirmed bool)

// region ApprovalWeightManager ////////////////////////////////////////////////////////////////////////////////////////

// ApprovalWeightManager is a Tangle component to keep track of relative weights of branches and markers so that
// consensus can be based on the heaviest perception on the tangle as a data structure.
type ApprovalWeightManager struct {
	Events               *ApprovalWeightManagerEvents
	tangle               *Tangle
	lastConfirmedMarkers map[markers.SequenceID]markers.Index
}

// NewApprovalWeightManager is the constructor for ApprovalWeightManager.
func NewApprovalWeightManager(tangle *Tangle) (approvalWeightManager *ApprovalWeightManager) {
	approvalWeightManager = &ApprovalWeightManager{
		Events: &ApprovalWeightManagerEvents{
<<<<<<< HEAD
			MessageProcessed: events.NewEvent(MessageIDCaller),
			MessageFinalized: events.NewEvent(MessageIDCaller),
			MarkerAWUpdated:  events.NewEvent(markerAWUpdatedCaller),
			BranchAWUpdated:  events.NewEvent(branchAWUpdatedCaller),
=======
			MessageProcessed:    events.NewEvent(MessageIDCaller),
			MarkerWeightChanged: events.NewEvent(markerWeightChangedEventHandler),
			BranchWeightChanged: events.NewEvent(branchWeightChangedEventHandler),
>>>>>>> 147dbb00
		},
		tangle:               tangle,
		lastConfirmedMarkers: make(map[markers.SequenceID]markers.Index),
	}

	return
}

// Setup sets up the behavior of the component by making it attach to the relevant events of other components.
func (a *ApprovalWeightManager) Setup() {
	a.tangle.Booker.Events.MessageBooked.Attach(events.NewClosure(a.ProcessMessage))
	a.tangle.Booker.Events.MessageBranchUpdated.Attach(events.NewClosure(a.moveMessageWeightToNewBranch))
	a.tangle.Booker.Events.MarkerBranchUpdated.Attach(events.NewClosure(a.moveMarkerWeightToNewBranch))
}

// ProcessMessage is the main entry point for the ApprovalWeightManager. It takes the Message's issuer, adds it to the
// supporters of the Message's ledgerstate.Branch and approved markers.Marker and eventually triggers events when
// approval weights for branch and markers are reached.
func (a *ApprovalWeightManager) ProcessMessage(messageID MessageID) {
	a.tangle.Storage.Message(messageID).Consume(func(message *Message) {
		a.updateBranchSupporters(message)
		a.updateSequenceSupporters(message)

		a.Events.MessageProcessed.Trigger(messageID)
	})
}

// WeightOfBranch returns the weight of the given Branch that was added by Supporters of the given epoch.
func (a *ApprovalWeightManager) WeightOfBranch(branchID ledgerstate.BranchID) (weight float64) {
	conflictBranchIDs, err := a.tangle.LedgerState.BranchDAG.ResolveConflictBranchIDs(ledgerstate.NewBranchIDs(branchID))
	if err != nil {
		panic(err)
	}

	weight = math.MaxFloat64
	for conflictBranchID := range conflictBranchIDs {
		a.tangle.Storage.BranchWeight(conflictBranchID).Consume(func(branchWeight *BranchWeight) {
			if branchWeight.Weight() <= weight {
				weight = branchWeight.Weight()
			}
		})
	}

	// We don't have any information stored about this branch, thus we default to weight=0.
	if weight == math.MaxFloat64 {
		return 0
	}
	return
}

// WeightOfMarker returns the weight of the given marker based on the anchorTime.
func (a *ApprovalWeightManager) WeightOfMarker(marker *markers.Marker, anchorTime time.Time) (weight float64) {
	activeWeight, totalWeight := a.tangle.WeightProvider.WeightsOfRelevantSupporters()

	supportersOfMarker := a.supportersOfMarker(marker)
	supporterWeight := float64(0)
	supportersOfMarker.ForEach(func(supporter Supporter) {
		supporterWeight += activeWeight[supporter]
	})

	return supporterWeight / totalWeight
}

// Shutdown shuts down the ApprovalWeightManager and persists its state.
func (a *ApprovalWeightManager) Shutdown() {}

func (a *ApprovalWeightManager) statementFromMessage(message *Message, optionalBranchID ...ledgerstate.BranchID) (statement *Statement, isNewStatement bool) {
	nodeID := identity.NewID(message.IssuerPublicKey())

	var branchID ledgerstate.BranchID
	if len(optionalBranchID) > 0 {
		branchID = optionalBranchID[0]
	} else {
		var err error
		branchID, err = a.tangle.Booker.MessageBranchID(message.ID())
		if err != nil {
			// TODO: handle error properly
			panic(err)
		}
	}

	a.tangle.Storage.Statement(branchID, nodeID, func() *Statement {
		return NewStatement(branchID, nodeID)
	}).Consume(func(consumedStatement *Statement) {
		statement = consumedStatement
		// We already have a newer statement for this branchID of this supporter.
		if !statement.UpdateSequenceNumber(message.SequenceNumber()) {
			return
		}

		isNewStatement = true
	})

	return
}

// firstUnconfirmedMarkerIndex returns the first Index in the given Sequence that was not confirmed, yet.
func (a *ApprovalWeightManager) firstUnconfirmedMarkerIndex(sequenceID markers.SequenceID) (index markers.Index) {
	index, exists := a.lastConfirmedMarkers[sequenceID]
	if !exists {
		a.tangle.Booker.MarkersManager.Manager.Sequence(sequenceID).Consume(func(sequence *markers.Sequence) {
			index = sequence.LowestIndex()
		})

		for ; a.tangle.ConfirmationOracle.IsMarkerConfirmed(markers.NewMarker(sequenceID, index)); index++ {
			a.lastConfirmedMarkers[sequenceID] = index
		}
		return
	}

	index++

	return
}

func (a *ApprovalWeightManager) isRelevantSupporter(message *Message) bool {
	supporterWeight, totalWeight := a.tangle.WeightProvider.Weight(message)

	return supporterWeight/totalWeight >= minSupporterWeight
}

// SupportersOfAggregatedBranch returns the Supporters of the given aggregatedbranch ledgerstate.BranchID.
func (a *ApprovalWeightManager) SupportersOfAggregatedBranch(branchID ledgerstate.BranchID) (supporters *Supporters) {
	conflictBranchIDs, err := a.tangle.LedgerState.BranchDAG.ResolveConflictBranchIDs(ledgerstate.NewBranchIDs(branchID))
	if err != nil {
		panic(err)
	}

	for conflictBranchID := range conflictBranchIDs {
		if !a.tangle.Storage.BranchSupporters(conflictBranchID).Consume(func(branchSupporters *BranchSupporters) {
			if supporters == nil {
				supporters = branchSupporters.Supporters()
			} else {
				supporters = supporters.Intersect(branchSupporters.Supporters())
			}
		}) {
			supporters = NewSupporters()
			return
		}
	}

	return
}

// SupportersOfConflictBranch returns the Supporters of the given conflictbranch ledgerstate.BranchID.
func (a *ApprovalWeightManager) SupportersOfConflictBranch(branchID ledgerstate.BranchID) (supporters *Supporters) {
	if !a.tangle.Storage.BranchSupporters(branchID).Consume(func(branchSupporters *BranchSupporters) {
		supporters = branchSupporters.Supporters()
	}) {
		supporters = NewSupporters()
	}
	return
}

// supportersOfMarker returns the Supporters of the given markers.Marker.
func (a *ApprovalWeightManager) supportersOfMarker(marker *markers.Marker) (supporters *Supporters) {
	if !a.tangle.Storage.SequenceSupporters(marker.SequenceID()).Consume(func(sequenceSupporters *SequenceSupporters) {
		supporters = sequenceSupporters.Supporters(marker.Index())
	}) {
		supporters = NewSupporters()
	}

	return
}

func (a *ApprovalWeightManager) updateBranchSupporters(message *Message) {
	// Don't do anything if the supporter is not relevant.
	if !a.isRelevantSupporter(message) {
		return
	}

	statement, isNewStatement := a.statementFromMessage(message)
	if !isNewStatement {
		return
	}

	a.propagateSupportToBranches(statement.BranchID(), message)
}

func (a *ApprovalWeightManager) propagateSupportToBranches(branchID ledgerstate.BranchID, message *Message) {
	conflictBranchIDs, err := a.tangle.LedgerState.BranchDAG.ResolveConflictBranchIDs(ledgerstate.NewBranchIDs(branchID))
	if err != nil {
		panic(err)
	}

	supportWalker := walker.New(false)
	for conflictBranchID := range conflictBranchIDs {
		supportWalker.Push(conflictBranchID)
	}

	for supportWalker.HasNext() {
		a.addSupportToBranch(supportWalker.Next().(ledgerstate.BranchID), message, supportWalker)
	}
}

func (a *ApprovalWeightManager) addSupportToBranch(branchID ledgerstate.BranchID, message *Message, walk *walker.Walker) {
	if branchID == ledgerstate.MasterBranchID {
		return
	}

	// Keep track of a nodes' statements per branchID and abort if it is not a new statement for this branchID.
	if _, isNewStatement := a.statementFromMessage(message, branchID); !isNewStatement {
		return
	}

	var added bool
	a.tangle.Storage.BranchSupporters(branchID, NewBranchSupporters).Consume(func(branchSupporters *BranchSupporters) {
		added = branchSupporters.AddSupporter(identity.NewID(message.IssuerPublicKey()))
	})

	// Abort if this node already supported this branch.
	if !added {
		return
	}

	a.tangle.LedgerState.BranchDAG.ForEachConflictingBranchID(branchID, func(conflictingBranchID ledgerstate.BranchID) {
		revokeWalker := walker.New(false)
		revokeWalker.Push(conflictingBranchID)

		for revokeWalker.HasNext() {
			a.revokeSupportFromBranch(revokeWalker.Next().(ledgerstate.BranchID), message, revokeWalker)
		}
	})

	a.updateBranchWeight(branchID, message)

	a.tangle.LedgerState.BranchDAG.Branch(branchID).Consume(func(branch ledgerstate.Branch) {
		for parentBranchID := range branch.Parents() {
			walk.Push(parentBranchID)
		}
	})
}

func (a *ApprovalWeightManager) revokeSupportFromBranch(branchID ledgerstate.BranchID, message *Message, walk *walker.Walker) {
	if _, isNewStatement := a.statementFromMessage(message, branchID); !isNewStatement {
		return
	}

	var deleted bool
	a.tangle.Storage.BranchSupporters(branchID, NewBranchSupporters).Consume(func(branchSupporters *BranchSupporters) {
		deleted = branchSupporters.DeleteSupporter(identity.NewID(message.IssuerPublicKey()))
	})

	// Abort if this node did not support this branch.
	if !deleted {
		return
	}

	a.updateBranchWeight(branchID, message)

	a.tangle.LedgerState.BranchDAG.ChildBranches(branchID).Consume(func(childBranch *ledgerstate.ChildBranch) {
		if childBranch.ChildBranchType() != ledgerstate.ConflictBranchType {
			return
		}

		walk.Push(childBranch.ChildBranchID())
	})
}

func (a *ApprovalWeightManager) updateSequenceSupporters(message *Message) {
	// Don't do anything if the supporter is not relevant.
	if !a.isRelevantSupporter(message) {
		return
	}

	a.tangle.Storage.MessageMetadata(message.ID()).Consume(func(messageMetadata *MessageMetadata) {
		// Do not revisit markers that have already been visited. With the like switch there can be cycles in the sequence DAG
		// which results in endless walks.
		supportWalker := walker.New(false)

		messageMetadata.StructureDetails().PastMarkers.ForEach(func(sequenceID markers.SequenceID, index markers.Index) bool {
			// Avoid adding and tracking support of markers in sequence 0.
			if sequenceID == 0 {
				return true
			}

			supportWalker.Push(*markers.NewMarker(sequenceID, index))

			return true
		})

		for supportWalker.HasNext() {
			a.addSupportToMarker(supportWalker.Next().(markers.Marker), message, supportWalker)
		}
	})
}

func (a *ApprovalWeightManager) addSupportToMarker(marker markers.Marker, message *Message, walk *walker.Walker) {
	// TODO: check map size
	// We don't add the supporter and abort if the marker is already confirmed. This prevents walking too much in the sequence DAG.
	// However, it might lead to inaccuracies when creating a new branch once a conflict arrives and we copy over the
	// supporters of the marker to the branch. Since the marker is already seen as confirmed it should not matter too much though.
	if index, exists := a.lastConfirmedMarkers[marker.SequenceID()]; exists && index >= marker.Index() {
		return
	}

	a.tangle.Storage.SequenceSupporters(marker.SequenceID(), func() *SequenceSupporters {
		return NewSequenceSupporters(marker.SequenceID())
	}).Consume(func(sequenceSupporters *SequenceSupporters) {
		sequenceSupporters.AddSupporter(identity.NewID(message.IssuerPublicKey()), marker.Index())
		a.updateMarkerWeight(&marker, message)

		a.tangle.Booker.MarkersManager.Manager.Sequence(marker.SequenceID()).Consume(func(sequence *markers.Sequence) {
			sequence.ReferencedMarkers(marker.Index()).ForEach(func(sequenceID markers.SequenceID, index markers.Index) bool {
				// Avoid adding and tracking support of markers in sequence 0.
				if sequenceID == 0 {
					return true
				}

				walk.Push(*markers.NewMarker(sequenceID, index))

				return true
			})
		})
	})
}

func (a *ApprovalWeightManager) migrateMarkerSupportersToNewBranch(marker *markers.Marker, oldBranchID, newBranchID ledgerstate.BranchID) {
	conflictBranchIDs, err := a.tangle.LedgerState.BranchDAG.ResolveConflictBranchIDs(ledgerstate.NewBranchIDs(newBranchID))
	if err != nil {
		panic(err)
	}

	supportersOfOldBranch := a.SupportersOfAggregatedBranch(oldBranchID)
	supportersOfMarker := a.supportersOfMarker(marker)
	intersectionOfSupporters := supportersOfMarker.Intersect(supportersOfOldBranch)

	for conflictBranchID := range conflictBranchIDs {
		a.tangle.Storage.BranchSupporters(conflictBranchID, NewBranchSupporters).Consume(func(branchSupporters *BranchSupporters) {
			if oldBranchID == ledgerstate.MasterBranchID {
				branchSupporters.AddSupporters(supportersOfMarker)
				return
			}

			branchSupporters.AddSupporters(intersectionOfSupporters)
		})

		a.tangle.Storage.Message(a.tangle.Booker.MarkersManager.MessageID(marker)).Consume(func(message *Message) {
			a.updateBranchWeight(conflictBranchID, message)
		})
	}
}

func (a *ApprovalWeightManager) updateMarkerWeight(marker *markers.Marker, _ *Message) {
	activeWeights, totalWeight := a.tangle.WeightProvider.WeightsOfRelevantSupporters()

	for i := a.firstUnconfirmedMarkerIndex(marker.SequenceID()); i <= marker.Index(); i++ {
		currentMarker := markers.NewMarker(marker.SequenceID(), i)
<<<<<<< HEAD
		branchID := a.tangle.Booker.MarkersManager.BranchID(currentMarker)
		messageID := a.tangle.Booker.MarkersManager.MessageID(currentMarker)
=======
>>>>>>> 147dbb00

		// Skip if there is no marker at the given index, i.e., the sequence has a gap.
		if messageID == EmptyMessageID {
			continue
		}

		supportersOfMarker := a.supportersOfMarker(currentMarker)
		supporterWeight := float64(0)
		supportersOfMarker.ForEach(func(supporter Supporter) {
			supporterWeight += activeWeights[supporter]
		})

<<<<<<< HEAD
		_, transition := a.Events.MarkerConfirmation.Set(*currentMarker, supporterWeight/totalWeight)
		a.Events.MarkerAWUpdated.Trigger(&MarkerAWUpdated{messageID, supporterWeight / totalWeight})

		if transition != events.ThresholdLevelIncreased {
			break
		}
=======
		a.Events.MarkerWeightChanged.Trigger(&MarkerWeightChangedEvent{currentMarker, supporterWeight / totalWeight})
>>>>>>> 147dbb00

		// remember that the current marker is confirmed, so we can start from it next time instead from beginning of the sequence
		if a.tangle.ConfirmationOracle.IsMarkerConfirmed(currentMarker) {
			a.lastConfirmedMarkers[currentMarker.SequenceID()] = currentMarker.Index()
		}
	}
}

func (a *ApprovalWeightManager) updateBranchWeight(branchID ledgerstate.BranchID, _ *Message) {
	activeWeights, totalWeight := a.tangle.WeightProvider.WeightsOfRelevantSupporters()

	var supporterWeight float64
	a.SupportersOfConflictBranch(branchID).ForEach(func(supporter Supporter) {
		supporterWeight += activeWeights[supporter]
	})

	newBranchWeight := supporterWeight / totalWeight

	a.tangle.Storage.BranchWeight(branchID, NewBranchWeight).Consume(func(branchWeight *BranchWeight) {
		if !branchWeight.SetWeight(newBranchWeight) {
			return
		}
<<<<<<< HEAD
	}

	a.Events.BranchAWUpdated.Trigger(&BranchAWUpdated{ID: branchID, Conflicts: conflictBranchIDs, ApprovalWeight: newBranchWeight})
}
=======
>>>>>>> 147dbb00

		a.Events.BranchWeightChanged.Trigger(&BranchWeightChangedEvent{branchID, newBranchWeight})
	})
}

func (a *ApprovalWeightManager) moveMessageWeightToNewBranch(messageID MessageID, _, newBranchID ledgerstate.BranchID) {
	a.tangle.Storage.Message(messageID).Consume(func(message *Message) {
		a.propagateSupportToBranches(newBranchID, message)
	})
}

// take everything in future cone because it was not conflicting before and move to new branch.
func (a *ApprovalWeightManager) moveMarkerWeightToNewBranch(marker *markers.Marker, oldBranchID, newBranchID ledgerstate.BranchID) {
	a.migrateMarkerSupportersToNewBranch(marker, oldBranchID, newBranchID)

	messageID := a.tangle.Booker.MarkersManager.MessageID(marker)
	a.tangle.Storage.Message(messageID).Consume(func(message *Message) {
		weightsOfSupporters, totalWeight := a.tangle.WeightProvider.WeightsOfRelevantSupporters()
		branchWeight := float64(0)
		a.SupportersOfAggregatedBranch(newBranchID).ForEach(func(supporter Supporter) {
			branchWeight += weightsOfSupporters[supporter]
		})

		newWeight := branchWeight / totalWeight

		conflictBranchIDs, err := a.tangle.LedgerState.BranchDAG.ResolveConflictBranchIDs(ledgerstate.NewBranchIDs(newBranchID))
		if err != nil {
			panic(err)
		}

		for conflictBranchID := range conflictBranchIDs {
			a.tangle.Storage.BranchWeight(conflictBranchID, NewBranchWeight).Consume(func(b *BranchWeight) {
				if newWeight > b.Weight() {
					b.SetWeight(newWeight)
				}
			})
		}
	})
}

// endregion ///////////////////////////////////////////////////////////////////////////////////////////////////////////

// region ApprovalWeightManagerEvents //////////////////////////////////////////////////////////////////////////////////

// ApprovalWeightManagerEvents represents events happening in the ApprovalWeightManager.
type ApprovalWeightManagerEvents struct {
	// MessageProcessed is triggered once a message is finished being processed by the ApprovalWeightManager.
	MessageProcessed *events.Event
	// BranchWeightChanged is triggered when a branch's weight changed.
	BranchWeightChanged *events.Event
	// MarkerWeightChanged is triggered when a marker's weight changed.
	MarkerWeightChanged *events.Event
}

// MarkerWeightChangedEvent holds information about a marker and its updated weight.
type MarkerWeightChangedEvent struct {
	Marker *markers.Marker
	Weight float64
}

// markerWeightChangedEventHandler is the caller function for events that hand over a MarkerWeightChangedEvent.
func markerWeightChangedEventHandler(handler interface{}, params ...interface{}) {
	handler.(func(*MarkerWeightChangedEvent))(params[0].(*MarkerWeightChangedEvent))
}

<<<<<<< HEAD
// ApprovalWeightManagerEvents represents events happening in the ApprovalWeightManager.
type ApprovalWeightManagerEvents struct {
	MessageProcessed   *events.Event
	MessageFinalized   *events.Event
	MarkerAWUpdated    *events.Event
	BranchAWUpdated    *events.Event
	BranchConfirmation *events.ThresholdEvent
	MarkerConfirmation *events.ThresholdEvent
=======
// BranchWeightChangedEvent holds information about a branch and its updated weight.
type BranchWeightChangedEvent struct {
	BranchID ledgerstate.BranchID
	Weight   float64
}

// branchWeightChangedEventHandler is the caller function for events that hand over a BranchWeightChangedEvent.
func branchWeightChangedEventHandler(handler interface{}, params ...interface{}) {
	handler.(func(*BranchWeightChangedEvent))(params[0].(*BranchWeightChangedEvent))
>>>>>>> 147dbb00
}

// MarkerAWUpdated contains the message ID of a marker with its updated approval weight.
type MarkerAWUpdated struct {
	ID             MessageID
	ApprovalWeight float64
}

// markerAWUpdatedCaller is the caller function for events that hand over a MarkerAWUpdated.
func markerAWUpdatedCaller(handler interface{}, params ...interface{}) {
	handler.(func(markerAW *MarkerAWUpdated))(params[0].(*MarkerAWUpdated))
}

// BranchAWUpdated contains the branch ID and conflict IDs of a branch with its updated approval weight.
type BranchAWUpdated struct {
	ID             ledgerstate.BranchID
	Conflicts      ledgerstate.BranchIDs
	ApprovalWeight float64
}

// branchAWUpdatedCaller is the caller function for events that hand over a BranchAWUpdated.
func branchAWUpdatedCaller(handler interface{}, params ...interface{}) {
	handler.(func(branchAW *BranchAWUpdated))(params[0].(*BranchAWUpdated))
}

// endregion ///////////////////////////////////////////////////////////////////////////////////////////////////////////

// region BranchWeight /////////////////////////////////////////////////////////////////////////////////////////////////

// BranchWeight is a data structure that tracks the weight of a ledgerstate.BranchID.
type BranchWeight struct {
	branchID ledgerstate.BranchID
	weight   float64

	weightMutex sync.RWMutex

	objectstorage.StorableObjectFlags
}

// NewBranchWeight creates a new BranchWeight.
func NewBranchWeight(branchID ledgerstate.BranchID) (branchWeight *BranchWeight) {
	branchWeight = &BranchWeight{
		branchID: branchID,
	}

	branchWeight.Persist()
	branchWeight.SetModified()

	return
}

// BranchWeightFromBytes unmarshals a BranchWeight object from a sequence of bytes.
func BranchWeightFromBytes(bytes []byte) (branchWeight *BranchWeight, consumedBytes int, err error) {
	marshalUtil := marshalutil.New(bytes)
	if branchWeight, err = BranchWeightFromMarshalUtil(marshalUtil); err != nil {
		err = errors.Errorf("failed to parse BranchWeight from MarshalUtil: %w", err)
		return
	}
	consumedBytes = marshalUtil.ReadOffset()

	return
}

// BranchWeightFromMarshalUtil unmarshals a BranchWeight object using a MarshalUtil (for easier unmarshaling).
func BranchWeightFromMarshalUtil(marshalUtil *marshalutil.MarshalUtil) (branchWeight *BranchWeight, err error) {
	branchWeight = &BranchWeight{}
	if branchWeight.branchID, err = ledgerstate.BranchIDFromMarshalUtil(marshalUtil); err != nil {
		err = errors.Errorf("failed to parse BranchID from MarshalUtil: %w", err)
		return
	}

	if branchWeight.weight, err = marshalUtil.ReadFloat64(); err != nil {
		err = errors.Errorf("failed to parse weight (%v): %w", err, cerrors.ErrParseBytesFailed)
		return
	}

	return
}

// BranchWeightFromObjectStorage restores a BranchWeight object from the object storage.
func BranchWeightFromObjectStorage(key, data []byte) (result objectstorage.StorableObject, err error) {
	if result, _, err = BranchWeightFromBytes(byteutils.ConcatBytes(key, data)); err != nil {
		err = errors.Errorf("failed to parse BranchWeight from bytes: %w", err)
		return
	}

	return
}

// BranchID returns the ledgerstate.BranchID that is being tracked.
func (b *BranchWeight) BranchID() (branchID ledgerstate.BranchID) {
	return b.branchID
}

// Weight returns the weight of the ledgerstate.BranchID.
func (b *BranchWeight) Weight() (weight float64) {
	b.weightMutex.RLock()
	defer b.weightMutex.RUnlock()

	return b.weight
}

// SetWeight sets the weight for the ledgerstate.BranchID and returns true if it was modified.
func (b *BranchWeight) SetWeight(weight float64) (modified bool) {
	b.weightMutex.Lock()
	defer b.weightMutex.Unlock()

	if weight == b.weight {
		return false
	}

	b.weight = weight
	modified = true
	b.SetModified()

	return
}

// IncreaseWeight increases the weight for the ledgerstate.BranchID and returns the new weight.
func (b *BranchWeight) IncreaseWeight(weight float64) (newWeight float64) {
	b.weightMutex.Lock()
	defer b.weightMutex.Unlock()

	if weight != 0 {
		b.weight += weight
		b.SetModified()
	}

	return b.weight
}

// DecreaseWeight decreases the weight for the ledgerstate.BranchID and returns true if it was modified.
func (b *BranchWeight) DecreaseWeight(weight float64) (newWeight float64) {
	b.weightMutex.Lock()
	defer b.weightMutex.Unlock()

	if weight != 0 {
		b.weight -= weight
		b.SetModified()
	}

	return b.weight
}

// Bytes returns a marshaled version of the BranchWeight.
func (b *BranchWeight) Bytes() (marshaledBranchWeight []byte) {
	return byteutils.ConcatBytes(b.ObjectStorageKey(), b.ObjectStorageValue())
}

// String returns a human readable version of the BranchWeight.
func (b *BranchWeight) String() string {
	return stringify.Struct("BranchWeight",
		stringify.StructField("branchID", b.BranchID()),
		stringify.StructField("weight", b.Weight()),
	)
}

// Update is disabled and panics if it ever gets called - it is required to match the StorableObject interface.
func (b *BranchWeight) Update(objectstorage.StorableObject) {
	panic("updates disabled")
}

// ObjectStorageKey returns the key that is used to store the object in the database. It is required to match the
// StorableObject interface.
func (b *BranchWeight) ObjectStorageKey() []byte {
	return b.BranchID().Bytes()
}

// ObjectStorageValue marshals the BranchWeight into a sequence of bytes that are used as the value part in the
// object storage.
func (b *BranchWeight) ObjectStorageValue() []byte {
	return marshalutil.New(marshalutil.Float64Size).
		WriteFloat64(b.Weight()).
		Bytes()
}

// code contract (make sure the struct implements all required methods).
var _ objectstorage.StorableObject = &BranchWeight{}

// endregion ///////////////////////////////////////////////////////////////////////////////////////////////////////////

// region CachedBranchWeight ///////////////////////////////////////////////////////////////////////////////////////////

// CachedBranchWeight is a wrapper for the generic CachedObject returned by the object storage that overrides the
// accessor methods with a type-casted one.
type CachedBranchWeight struct {
	objectstorage.CachedObject
}

// Retain marks the CachedObject to still be in use by the program.
func (c *CachedBranchWeight) Retain() *CachedBranchWeight {
	return &CachedBranchWeight{c.CachedObject.Retain()}
}

// Unwrap is the type-casted equivalent of Get. It returns nil if the object does not exist.
func (c *CachedBranchWeight) Unwrap() *BranchWeight {
	untypedObject := c.Get()
	if untypedObject == nil {
		return nil
	}

	typedObject := untypedObject.(*BranchWeight)
	if typedObject == nil || typedObject.IsDeleted() {
		return nil
	}

	return typedObject
}

// Consume unwraps the CachedObject and passes a type-casted version to the consumer (if the object is not empty - it
// exists). It automatically releases the object when the consumer finishes.
func (c *CachedBranchWeight) Consume(consumer func(branchWeight *BranchWeight), forceRelease ...bool) (consumed bool) {
	return c.CachedObject.Consume(func(object objectstorage.StorableObject) {
		consumer(object.(*BranchWeight))
	}, forceRelease...)
}

// String returns a human readable version of the CachedBranchWeight.
func (c *CachedBranchWeight) String() string {
	return stringify.Struct("CachedBranchWeight",
		stringify.StructField("CachedObject", c.Unwrap()),
	)
}

// endregion ///////////////////////////////////////////////////////////////////////////////////////////////////////////

// region Statement ////////////////////////////////////////////////////////////////////////////////////////////////////

// Statement is a data structure that tracks the latest statement by a Supporter per ledgerstate.BranchID.
type Statement struct {
	branchID       ledgerstate.BranchID
	supporter      Supporter
	sequenceNumber uint64

	sequenceNumberMutex sync.RWMutex

	objectstorage.StorableObjectFlags
}

// NewStatement creates a new Statement.
func NewStatement(branchID ledgerstate.BranchID, supporter Supporter) (statement *Statement) {
	statement = &Statement{
		branchID:  branchID,
		supporter: supporter,
	}

	statement.Persist()
	statement.SetModified()

	return
}

// StatementFromBytes unmarshals a SequenceSupporters object from a sequence of bytes.
func StatementFromBytes(bytes []byte) (statement *Statement, consumedBytes int, err error) {
	marshalUtil := marshalutil.New(bytes)
	if statement, err = StatementFromMarshalUtil(marshalUtil); err != nil {
		err = errors.Errorf("failed to parse SequenceSupporters from MarshalUtil: %w", err)
		return
	}
	consumedBytes = marshalUtil.ReadOffset()

	return
}

// StatementFromMarshalUtil unmarshals a Statement object using a MarshalUtil (for easier unmarshaling).
func StatementFromMarshalUtil(marshalUtil *marshalutil.MarshalUtil) (statement *Statement, err error) {
	statement = &Statement{}
	if statement.branchID, err = ledgerstate.BranchIDFromMarshalUtil(marshalUtil); err != nil {
		err = errors.Errorf("failed to parse BranchID from MarshalUtil: %w", err)
		return
	}

	if statement.supporter, err = identity.IDFromMarshalUtil(marshalUtil); err != nil {
		err = errors.Errorf("failed to parse Supporter from MarshalUtil: %w", err)
		return
	}

	if statement.sequenceNumber, err = marshalUtil.ReadUint64(); err != nil {
		err = errors.Errorf("failed to parse sequence number (%v): %w", err, cerrors.ErrParseBytesFailed)
		return
	}

	return
}

// StatementFromObjectStorage restores a Statement object from the object storage.
func StatementFromObjectStorage(key, data []byte) (result objectstorage.StorableObject, err error) {
	if result, _, err = StatementFromBytes(byteutils.ConcatBytes(key, data)); err != nil {
		err = errors.Errorf("failed to parse Statement from bytes: %w", err)
		return
	}

	return
}

// BranchID returns the ledgerstate.BranchID that is being tracked.
func (s *Statement) BranchID() (branchID ledgerstate.BranchID) {
	return s.branchID
}

// Supporter returns the Supporter that is being tracked.
func (s *Statement) Supporter() (supporter Supporter) {
	return s.supporter
}

// UpdateSequenceNumber updates the sequence number of the Statement if it is greater than the currently stored
// sequence number and returns true if it was updated.
func (s *Statement) UpdateSequenceNumber(sequenceNumber uint64) (updated bool) {
	s.sequenceNumberMutex.Lock()
	defer s.sequenceNumberMutex.Unlock()

	if s.sequenceNumber > sequenceNumber {
		return false
	}

	s.sequenceNumber = sequenceNumber
	updated = true
	s.SetModified()

	return
}

// SequenceNumber returns the sequence number of the Statement.
func (s *Statement) SequenceNumber() (sequenceNumber uint64) {
	s.sequenceNumberMutex.RLock()
	defer s.sequenceNumberMutex.RUnlock()

	return sequenceNumber
}

// Bytes returns a marshaled version of the Statement.
func (s *Statement) Bytes() (marshaledSequenceSupporters []byte) {
	return byteutils.ConcatBytes(s.ObjectStorageKey(), s.ObjectStorageValue())
}

// String returns a human readable version of the Statement.
func (s *Statement) String() string {
	return stringify.Struct("Statement",
		stringify.StructField("branchID", s.BranchID()),
		stringify.StructField("supporter", s.Supporter()),
		stringify.StructField("sequenceNumber", s.SequenceNumber()),
	)
}

// Update is disabled and panics if it ever gets called - it is required to match the StorableObject interface.
func (s *Statement) Update(objectstorage.StorableObject) {
	panic("updates disabled")
}

// ObjectStorageKey returns the key that is used to store the object in the database. It is required to match the
// StorableObject interface.
func (s *Statement) ObjectStorageKey() []byte {
	return byteutils.ConcatBytes(s.BranchID().Bytes(), s.Supporter().Bytes())
}

// ObjectStorageValue marshals the Statement into a sequence of bytes that are used as the value part in the
// object storage.
func (s *Statement) ObjectStorageValue() []byte {
	return marshalutil.New(marshalutil.Uint64Size).
		WriteUint64(s.SequenceNumber()).
		Bytes()
}

// code contract (make sure the struct implements all required methods).
var _ objectstorage.StorableObject = &Statement{}

// endregion ///////////////////////////////////////////////////////////////////////////////////////////////////////////

// region CachedStatement //////////////////////////////////////////////////////////////////////////////////////////////

// CachedStatement is a wrapper for the generic CachedObject returned by the object storage that overrides the
// accessor methods with a type-casted one.
type CachedStatement struct {
	objectstorage.CachedObject
}

// Retain marks the CachedObject to still be in use by the program.
func (c *CachedStatement) Retain() *CachedStatement {
	return &CachedStatement{c.CachedObject.Retain()}
}

// Unwrap is the type-casted equivalent of Get. It returns nil if the object does not exist.
func (c *CachedStatement) Unwrap() *Statement {
	untypedObject := c.Get()
	if untypedObject == nil {
		return nil
	}

	typedObject := untypedObject.(*Statement)
	if typedObject == nil || typedObject.IsDeleted() {
		return nil
	}

	return typedObject
}

// Consume unwraps the CachedObject and passes a type-casted version to the consumer (if the object is not empty - it
// exists). It automatically releases the object when the consumer finishes.
func (c *CachedStatement) Consume(consumer func(statement *Statement), forceRelease ...bool) (consumed bool) {
	return c.CachedObject.Consume(func(object objectstorage.StorableObject) {
		consumer(object.(*Statement))
	}, forceRelease...)
}

// String returns a human readable version of the CachedStatement.
func (c *CachedStatement) String() string {
	return stringify.Struct("CachedStatement",
		stringify.StructField("CachedObject", c.Unwrap()),
	)
}

// endregion ///////////////////////////////////////////////////////////////////////////////////////////////////////////

// region Supporter ////////////////////////////////////////////////////////////////////////////////////////////////////

// Supporter is a type wrapper for identity.ID and defines a node that supports a branch or marker.
type Supporter = identity.ID

// endregion ///////////////////////////////////////////////////////////////////////////////////////////////////////////

// region Supporters ///////////////////////////////////////////////////////////////////////////////////////////////////

// Supporters is a set of node identities that votes for a particular Branch.
type Supporters struct {
	set.Set
}

// NewSupporters is the constructor of the Supporters type.
func NewSupporters() (supporters *Supporters) {
	return &Supporters{
		Set: set.New(),
	}
}

// Add adds a new Supporter to the Set and returns true if the Supporter was not present in the set before.
func (s *Supporters) Add(supporter Supporter) (added bool) {
	return s.Set.Add(supporter)
}

// Delete removes the Supporter from the Set and returns true if it did exist.
func (s *Supporters) Delete(supporter Supporter) (deleted bool) {
	return s.Set.Delete(supporter)
}

// Has returns true if the Supporter exists in the Set.
func (s *Supporters) Has(supporter Supporter) (has bool) {
	return s.Set.Has(supporter)
}

// ForEach iterates through the Supporters and calls the callback for every element.
func (s *Supporters) ForEach(callback func(supporter Supporter)) {
	s.Set.ForEach(func(element interface{}) {
		callback(element.(Supporter))
	})
}

// Clone returns a copy of the Supporters.
func (s *Supporters) Clone() (clonedSupporters *Supporters) {
	clonedSupporters = NewSupporters()
	s.ForEach(func(supporter Supporter) {
		clonedSupporters.Add(supporter)
	})

	return
}

// Intersect creates an intersection of two set of Supporters.
func (s *Supporters) Intersect(other *Supporters) (intersection *Supporters) {
	intersection = NewSupporters()
	s.ForEach(func(supporter Supporter) {
		if other.Has(supporter) {
			intersection.Add(supporter)
		}
	})

	return
}

// String returns a human readable version of the Supporters.
func (s *Supporters) String() string {
	structBuilder := stringify.StructBuilder("Supporters")
	s.ForEach(func(supporter Supporter) {
		structBuilder.AddField(stringify.StructField(supporter.String(), "true"))
	})

	return structBuilder.String()
}

// endregion ///////////////////////////////////////////////////////////////////////////////////////////////////////////

// region BranchSupporters /////////////////////////////////////////////////////////////////////////////////////////////

// BranchSupporters is a data structure that tracks which nodes support a branch.
type BranchSupporters struct {
	branchID   ledgerstate.BranchID
	supporters *Supporters

	supportersMutex sync.RWMutex

	objectstorage.StorableObjectFlags
}

// NewBranchSupporters is the constructor for the BranchSupporters object.
func NewBranchSupporters(branchID ledgerstate.BranchID) (branchSupporters *BranchSupporters) {
	branchSupporters = &BranchSupporters{
		branchID:   branchID,
		supporters: NewSupporters(),
	}

	branchSupporters.Persist()
	branchSupporters.SetModified()

	return
}

// BranchSupportersFromBytes unmarshals a BranchSupporters object from a sequence of bytes.
func BranchSupportersFromBytes(bytes []byte) (branchSupporters *BranchSupporters, consumedBytes int, err error) {
	marshalUtil := marshalutil.New(bytes)
	if branchSupporters, err = BranchSupportersFromMarshalUtil(marshalUtil); err != nil {
		err = errors.Errorf("failed to parse SequenceSupporters from MarshalUtil: %w", err)
		return
	}
	consumedBytes = marshalUtil.ReadOffset()

	return
}

// BranchSupportersFromMarshalUtil unmarshals a BranchSupporters object using a MarshalUtil (for easier unmarshaling).
func BranchSupportersFromMarshalUtil(marshalUtil *marshalutil.MarshalUtil) (branchSupporters *BranchSupporters, err error) {
	branchSupporters = &BranchSupporters{}
	if branchSupporters.branchID, err = ledgerstate.BranchIDFromMarshalUtil(marshalUtil); err != nil {
		err = errors.Errorf("failed to parse BranchID from MarshalUtil: %w", err)
		return
	}

	supportersCount, err := marshalUtil.ReadUint64()
	if err != nil {
		err = errors.Errorf("failed to parse supporters count (%v): %w", err, cerrors.ErrParseBytesFailed)
		return
	}
	branchSupporters.supporters = NewSupporters()
	for i := uint64(0); i < supportersCount; i++ {
		supporter, supporterErr := identity.IDFromMarshalUtil(marshalUtil)
		if supporterErr != nil {
			err = errors.Errorf("failed to parse Supporter (%v): %w", supporterErr, cerrors.ErrParseBytesFailed)
			return
		}

		branchSupporters.supporters.Add(supporter)
	}

	return
}

// BranchSupportersFromObjectStorage restores a BranchSupporters object from the object storage.
func BranchSupportersFromObjectStorage(key, data []byte) (result objectstorage.StorableObject, err error) {
	if result, _, err = BranchSupportersFromBytes(byteutils.ConcatBytes(key, data)); err != nil {
		err = errors.Errorf("failed to parse BranchSupporters from bytes: %w", err)
		return
	}

	return
}

// BranchID returns the ledgerstate.BranchID that is being tracked.
func (b *BranchSupporters) BranchID() (branchID ledgerstate.BranchID) {
	return b.branchID
}

// AddSupporter adds a new Supporter to the tracked ledgerstate.BranchID.
func (b *BranchSupporters) AddSupporter(supporter Supporter) (added bool) {
	b.supportersMutex.Lock()
	defer b.supportersMutex.Unlock()

	if added = b.supporters.Add(supporter); !added {
		return
	}
	b.SetModified()

	return
}

// AddSupporters adds the supporters set to the tracked ledgerstate.BranchID.
func (b *BranchSupporters) AddSupporters(supporters *Supporters) (added bool) {
	supporters.ForEach(func(supporter Supporter) {
		if b.supporters.Add(supporter) {
			added = true
		}
	})

	if added {
		b.SetModified()
	}

	return
}

// DeleteSupporter deletes a Supporter from the tracked ledgerstate.BranchID.
func (b *BranchSupporters) DeleteSupporter(supporter Supporter) (deleted bool) {
	b.supportersMutex.Lock()
	defer b.supportersMutex.Unlock()

	if deleted = b.supporters.Delete(supporter); !deleted {
		return
	}
	b.SetModified()

	return
}

// Supporters returns the set of Supporters that are supporting the given ledgerstate.BranchID.
func (b *BranchSupporters) Supporters() (supporters *Supporters) {
	b.supportersMutex.RLock()
	defer b.supportersMutex.RUnlock()

	return b.supporters.Clone()
}

// Bytes returns a marshaled version of the BranchSupporters.
func (b *BranchSupporters) Bytes() (marshaledBranchSupporters []byte) {
	return byteutils.ConcatBytes(b.ObjectStorageKey(), b.ObjectStorageValue())
}

// String returns a human readable version of the BranchSupporters.
func (b *BranchSupporters) String() string {
	return stringify.Struct("BranchSupporters",
		stringify.StructField("branchID", b.BranchID()),
		stringify.StructField("supporters", b.Supporters()),
	)
}

// Update is disabled and panics if it ever gets called - it is required to match the StorableObject interface.
func (b *BranchSupporters) Update(objectstorage.StorableObject) {
	panic("updates disabled")
}

// ObjectStorageKey returns the key that is used to store the object in the database. It is required to match the
// StorableObject interface.
func (b *BranchSupporters) ObjectStorageKey() []byte {
	return b.BranchID().Bytes()
}

// ObjectStorageValue marshals the BranchSupporters into a sequence of bytes that are used as the value part in the
// object storage.
func (b *BranchSupporters) ObjectStorageValue() []byte {
	b.supportersMutex.RLock()
	defer b.supportersMutex.RUnlock()

	marshalUtil := marshalutil.New(marshalutil.Uint64Size + b.supporters.Size()*identity.IDLength)
	marshalUtil.WriteUint64(uint64(b.supporters.Size()))

	b.supporters.ForEach(func(supporter Supporter) {
		marshalUtil.WriteBytes(supporter.Bytes())
	})

	return marshalUtil.Bytes()
}

// code contract (make sure the struct implements all required methods).
var _ objectstorage.StorableObject = &BranchSupporters{}

// endregion ///////////////////////////////////////////////////////////////////////////////////////////////////////////

// region CachedBranchSupporters ///////////////////////////////////////////////////////////////////////////////////////

// CachedBranchSupporters is a wrapper for the generic CachedObject returned by the object storage that overrides the
// accessor methods with a type-casted one.
type CachedBranchSupporters struct {
	objectstorage.CachedObject
}

// Retain marks the CachedObject to still be in use by the program.
func (c *CachedBranchSupporters) Retain() *CachedBranchSupporters {
	return &CachedBranchSupporters{c.CachedObject.Retain()}
}

// Unwrap is the type-casted equivalent of Get. It returns nil if the object does not exist.
func (c *CachedBranchSupporters) Unwrap() *BranchSupporters {
	untypedObject := c.Get()
	if untypedObject == nil {
		return nil
	}

	typedObject := untypedObject.(*BranchSupporters)
	if typedObject == nil || typedObject.IsDeleted() {
		return nil
	}

	return typedObject
}

// Consume unwraps the CachedObject and passes a type-casted version to the consumer (if the object is not empty - it
// exists). It automatically releases the object when the consumer finishes.
func (c *CachedBranchSupporters) Consume(consumer func(branchSupporters *BranchSupporters), forceRelease ...bool) (consumed bool) {
	return c.CachedObject.Consume(func(object objectstorage.StorableObject) {
		consumer(object.(*BranchSupporters))
	}, forceRelease...)
}

// String returns a human readable version of the CachedBranchSupporters.
func (c *CachedBranchSupporters) String() string {
	return stringify.Struct("CachedBranchSupporters",
		stringify.StructField("CachedObject", c.Unwrap()),
	)
}

// endregion ///////////////////////////////////////////////////////////////////////////////////////////////////////////

// region SequenceSupporters ///////////////////////////////////////////////////////////////////////////////////////////

// SequenceSupporters is a data structure that tracks which nodes have confirmed which Index in a given Sequence.
type SequenceSupporters struct {
	sequenceID              markers.SequenceID
	supportersPerIndex      map[Supporter]markers.Index
	supportersPerIndexMutex sync.RWMutex

	objectstorage.StorableObjectFlags
}

// NewSequenceSupporters is the constructor for the SequenceSupporters object.
func NewSequenceSupporters(sequenceID markers.SequenceID) (sequenceSupporters *SequenceSupporters) {
	sequenceSupporters = &SequenceSupporters{
		sequenceID:         sequenceID,
		supportersPerIndex: make(map[Supporter]markers.Index),
	}

	sequenceSupporters.Persist()
	sequenceSupporters.SetModified()

	return
}

// SequenceSupportersFromBytes unmarshals a SequenceSupporters object from a sequence of bytes.
func SequenceSupportersFromBytes(bytes []byte) (sequenceSupporters *SequenceSupporters, consumedBytes int, err error) {
	marshalUtil := marshalutil.New(bytes)
	if sequenceSupporters, err = SequenceSupportersFromMarshalUtil(marshalUtil); err != nil {
		err = errors.Errorf("failed to parse SequenceSupporters from MarshalUtil: %w", err)
		return
	}
	consumedBytes = marshalUtil.ReadOffset()

	return
}

// SequenceSupportersFromMarshalUtil unmarshals a SequenceSupporters object using a MarshalUtil (for easier unmarshaling).
func SequenceSupportersFromMarshalUtil(marshalUtil *marshalutil.MarshalUtil) (sequenceSupporters *SequenceSupporters, err error) {
	sequenceSupporters = &SequenceSupporters{}
	if sequenceSupporters.sequenceID, err = markers.SequenceIDFromMarshalUtil(marshalUtil); err != nil {
		err = errors.Errorf("failed to parse SequenceID from MarshalUtil: %w", err)
		return
	}
	supportersCount, err := marshalUtil.ReadUint64()
	if err != nil {
		err = errors.Errorf("failed to parse supporters count (%v): %w", err, cerrors.ErrParseBytesFailed)
		return
	}
	sequenceSupporters.supportersPerIndex = make(map[Supporter]markers.Index)
	for i := uint64(0); i < supportersCount; i++ {
		supporter, supporterErr := identity.IDFromMarshalUtil(marshalUtil)
		if supporterErr != nil {
			err = errors.Errorf("failed to parse Supporter (%v): %w", supporterErr, cerrors.ErrParseBytesFailed)
			return
		}

		index, indexErr := markers.IndexFromMarshalUtil(marshalUtil)
		if indexErr != nil {
			err = errors.Errorf("failed to parse Index: %w", indexErr)
			return
		}

		sequenceSupporters.supportersPerIndex[supporter] = index
	}

	return
}

// SequenceSupportersFromObjectStorage restores a SequenceSupporters object from the object storage.
func SequenceSupportersFromObjectStorage(key, data []byte) (result objectstorage.StorableObject, err error) {
	if result, _, err = SequenceSupportersFromBytes(byteutils.ConcatBytes(key, data)); err != nil {
		err = errors.Errorf("failed to parse SequenceSupporters from bytes: %w", err)
		return
	}

	return
}

// SequenceID returns the SequenceID that is being tracked.
func (s *SequenceSupporters) SequenceID() (sequenceID markers.SequenceID) {
	return s.sequenceID
}

// AddSupporter adds a new Supporter of a given index to the Sequence.
func (s *SequenceSupporters) AddSupporter(supporter Supporter, index markers.Index) (added bool) {
	s.supportersPerIndexMutex.Lock()
	defer s.supportersPerIndexMutex.Unlock()

	highestApprovedIndex, exists := s.supportersPerIndex[supporter]

	if added = !exists || highestApprovedIndex < index; !added {
		return
	}
	s.SetModified()

	s.supportersPerIndex[supporter] = index

	return
}

// Supporters returns the set of Supporters that have approved the given Index.
func (s *SequenceSupporters) Supporters(index markers.Index) (supporters *Supporters) {
	s.supportersPerIndexMutex.RLock()
	defer s.supportersPerIndexMutex.RUnlock()

	supporters = NewSupporters()
	for supporter, supportedIndex := range s.supportersPerIndex {
		if supportedIndex >= index {
			supporters.Add(supporter)
		}
	}

	return
}

// Bytes returns a marshaled version of the SequenceSupporters.
func (s *SequenceSupporters) Bytes() (marshaledSequenceSupporters []byte) {
	return byteutils.ConcatBytes(s.ObjectStorageKey(), s.ObjectStorageValue())
}

// String returns a human readable version of the SequenceSupporters.
func (s *SequenceSupporters) String() string {
	structBuilder := stringify.StructBuilder("SequenceSupporters",
		stringify.StructField("sequenceID", s.SequenceID()),
	)

	s.supportersPerIndexMutex.RLock()
	defer s.supportersPerIndexMutex.RUnlock()
	for supporter, index := range s.supportersPerIndex {
		stringify.StructField(supporter.String(), index)
	}

	return structBuilder.String()
}

// Update is disabled and panics if it ever gets called - it is required to match the StorableObject interface.
func (s *SequenceSupporters) Update(objectstorage.StorableObject) {
	panic("updates disabled")
}

// ObjectStorageKey returns the key that is used to store the object in the database. It is required to match the
// StorableObject interface.
func (s *SequenceSupporters) ObjectStorageKey() []byte {
	return s.sequenceID.Bytes()
}

// ObjectStorageValue marshals the SequenceSupporters into a sequence of bytes that are used as the value part in the
// object storage.
func (s *SequenceSupporters) ObjectStorageValue() []byte {
	s.supportersPerIndexMutex.RLock()
	defer s.supportersPerIndexMutex.RUnlock()

	marshalUtil := marshalutil.New(marshalutil.Uint64Size + len(s.supportersPerIndex)*(identity.IDLength+marshalutil.Uint64Size))
	marshalUtil.WriteUint64(uint64(len(s.supportersPerIndex)))
	for supporter, index := range s.supportersPerIndex {
		marshalUtil.WriteBytes(supporter.Bytes())
		marshalUtil.WriteUint64(uint64(index))
	}

	return marshalUtil.Bytes()
}

// code contract (make sure the struct implements all required methods).
var _ objectstorage.StorableObject = &SequenceSupporters{}

// endregion ///////////////////////////////////////////////////////////////////////////////////////////////////////////

// region CachedSequenceSupporters /////////////////////////////////////////////////////////////////////////////////////

// CachedSequenceSupporters is a wrapper for the generic CachedObject returned by the object storage that overrides the
// accessor methods with a type-casted one.
type CachedSequenceSupporters struct {
	objectstorage.CachedObject
}

// Retain marks the CachedObject to still be in use by the program.
func (c *CachedSequenceSupporters) Retain() *CachedSequenceSupporters {
	return &CachedSequenceSupporters{c.CachedObject.Retain()}
}

// Unwrap is the type-casted equivalent of Get. It returns nil if the object does not exist.
func (c *CachedSequenceSupporters) Unwrap() *SequenceSupporters {
	untypedObject := c.Get()
	if untypedObject == nil {
		return nil
	}

	typedObject := untypedObject.(*SequenceSupporters)
	if typedObject == nil || typedObject.IsDeleted() {
		return nil
	}

	return typedObject
}

// Consume unwraps the CachedObject and passes a type-casted version to the consumer (if the object is not empty - it
// exists). It automatically releases the object when the consumer finishes.
func (c *CachedSequenceSupporters) Consume(consumer func(sequenceSupporters *SequenceSupporters), forceRelease ...bool) (consumed bool) {
	return c.CachedObject.Consume(func(object objectstorage.StorableObject) {
		consumer(object.(*SequenceSupporters))
	}, forceRelease...)
}

// String returns a human readable version of the CachedSequenceSupporters.
func (c *CachedSequenceSupporters) String() string {
	return stringify.Struct("CachedSequenceSupporters",
		stringify.StructField("CachedObject", c.Unwrap()),
	)
}

// endregion ///////////////////////////////////////////////////////////////////////////////////////////////////////////<|MERGE_RESOLUTION|>--- conflicted
+++ resolved
@@ -42,16 +42,9 @@
 func NewApprovalWeightManager(tangle *Tangle) (approvalWeightManager *ApprovalWeightManager) {
 	approvalWeightManager = &ApprovalWeightManager{
 		Events: &ApprovalWeightManagerEvents{
-<<<<<<< HEAD
-			MessageProcessed: events.NewEvent(MessageIDCaller),
-			MessageFinalized: events.NewEvent(MessageIDCaller),
-			MarkerAWUpdated:  events.NewEvent(markerAWUpdatedCaller),
-			BranchAWUpdated:  events.NewEvent(branchAWUpdatedCaller),
-=======
 			MessageProcessed:    events.NewEvent(MessageIDCaller),
 			MarkerWeightChanged: events.NewEvent(markerWeightChangedEventHandler),
 			BranchWeightChanged: events.NewEvent(branchWeightChangedEventHandler),
->>>>>>> 147dbb00
 		},
 		tangle:               tangle,
 		lastConfirmedMarkers: make(map[markers.SequenceID]markers.Index),
@@ -400,14 +393,9 @@
 
 	for i := a.firstUnconfirmedMarkerIndex(marker.SequenceID()); i <= marker.Index(); i++ {
 		currentMarker := markers.NewMarker(marker.SequenceID(), i)
-<<<<<<< HEAD
-		branchID := a.tangle.Booker.MarkersManager.BranchID(currentMarker)
-		messageID := a.tangle.Booker.MarkersManager.MessageID(currentMarker)
-=======
->>>>>>> 147dbb00
 
 		// Skip if there is no marker at the given index, i.e., the sequence has a gap.
-		if messageID == EmptyMessageID {
+		if a.tangle.Booker.MarkersManager.MessageID(currentMarker) == EmptyMessageID {
 			continue
 		}
 
@@ -417,16 +405,7 @@
 			supporterWeight += activeWeights[supporter]
 		})
 
-<<<<<<< HEAD
-		_, transition := a.Events.MarkerConfirmation.Set(*currentMarker, supporterWeight/totalWeight)
-		a.Events.MarkerAWUpdated.Trigger(&MarkerAWUpdated{messageID, supporterWeight / totalWeight})
-
-		if transition != events.ThresholdLevelIncreased {
-			break
-		}
-=======
 		a.Events.MarkerWeightChanged.Trigger(&MarkerWeightChangedEvent{currentMarker, supporterWeight / totalWeight})
->>>>>>> 147dbb00
 
 		// remember that the current marker is confirmed, so we can start from it next time instead from beginning of the sequence
 		if a.tangle.ConfirmationOracle.IsMarkerConfirmed(currentMarker) {
@@ -449,13 +428,6 @@
 		if !branchWeight.SetWeight(newBranchWeight) {
 			return
 		}
-<<<<<<< HEAD
-	}
-
-	a.Events.BranchAWUpdated.Trigger(&BranchAWUpdated{ID: branchID, Conflicts: conflictBranchIDs, ApprovalWeight: newBranchWeight})
-}
-=======
->>>>>>> 147dbb00
 
 		a.Events.BranchWeightChanged.Trigger(&BranchWeightChangedEvent{branchID, newBranchWeight})
 	})
@@ -521,16 +493,6 @@
 	handler.(func(*MarkerWeightChangedEvent))(params[0].(*MarkerWeightChangedEvent))
 }
 
-<<<<<<< HEAD
-// ApprovalWeightManagerEvents represents events happening in the ApprovalWeightManager.
-type ApprovalWeightManagerEvents struct {
-	MessageProcessed   *events.Event
-	MessageFinalized   *events.Event
-	MarkerAWUpdated    *events.Event
-	BranchAWUpdated    *events.Event
-	BranchConfirmation *events.ThresholdEvent
-	MarkerConfirmation *events.ThresholdEvent
-=======
 // BranchWeightChangedEvent holds information about a branch and its updated weight.
 type BranchWeightChangedEvent struct {
 	BranchID ledgerstate.BranchID
@@ -540,7 +502,6 @@
 // branchWeightChangedEventHandler is the caller function for events that hand over a BranchWeightChangedEvent.
 func branchWeightChangedEventHandler(handler interface{}, params ...interface{}) {
 	handler.(func(*BranchWeightChangedEvent))(params[0].(*BranchWeightChangedEvent))
->>>>>>> 147dbb00
 }
 
 // MarkerAWUpdated contains the message ID of a marker with its updated approval weight.
