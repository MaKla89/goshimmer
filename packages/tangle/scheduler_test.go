--- conflicted
+++ resolved
@@ -40,7 +40,7 @@
 }
 
 func TestScheduler_updateActiveNodeList(t *testing.T) {
-	tangle := newTestTangle(Identity(selfLocalIdentity))
+	tangle := NewTestTangle(Identity(selfLocalIdentity))
 	defer tangle.Shutdown()
 	nodes := make(map[string]*identity.Identity)
 
@@ -82,12 +82,8 @@
 }
 
 func TestScheduler_Discarded(t *testing.T) {
-<<<<<<< HEAD
 	t.Skip("Skip test. Zero mana nodes are allowed to issue messages.")
-	tangle := newTestTangle(Identity(selfLocalIdentity))
-=======
-	tangle := NewTestTangle(Identity(selfLocalIdentity))
->>>>>>> 669a1c61
+	tangle := NewTestTangle(Identity(selfLocalIdentity))
 	defer tangle.Shutdown()
 
 	messageDiscarded := make(chan MessageID, 1)
