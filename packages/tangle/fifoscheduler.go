package tangle

import (
	"fmt"
	"sync"

	"github.com/iotaledger/hive.go/datastructure/set"
	"github.com/iotaledger/hive.go/events"
)

const (
	inboxCapacity = 64
)

// region Scheduler ////////////////////////////////////////////////////////////////////////////////////////////////////

// FifoScheduler is a Tangle component that takes care of scheduling the messages that shall be booked.
type FifoScheduler struct {
	Events *FifoSchedulerEvents

	tangle                 *Tangle
	inbox                  chan MessageID
	scheduledMessages      set.Set
	allMessagesScheduledWG sync.WaitGroup
	shutdownSignal         chan struct{}
	shutdown               sync.WaitGroup
	shutdownOnce           sync.Once
	onMessageSolid         *events.Closure
	onOpinionFormed        *events.Closure
	onMessageInvalid       *events.Closure
}

// NewFifoScheduler returns a new scheduler.
func NewFifoScheduler(tangle *Tangle) (scheduler *FifoScheduler) {
	scheduler = &FifoScheduler{
		Events: &FifoSchedulerEvents{
			MessageScheduled: events.NewEvent(MessageIDCaller),
			MessageDiscarded: events.NewEvent(MessageIDCaller),
			NodeBlacklisted:  events.NewEvent(NodeIDCaller),
		},

		tangle:            tangle,
		inbox:             make(chan MessageID, inboxCapacity),
		shutdownSignal:    make(chan struct{}),
		scheduledMessages: set.New(true),
	}
	scheduler.onMessageSolid = events.NewClosure(scheduler.messageSolidHandler)
	scheduler.onMessageInvalid = events.NewClosure(scheduler.messageInvalidHandler)
	scheduler.onOpinionFormed = events.NewClosure(scheduler.opinionFormedHandler)
	scheduler.run()

	return
}

// Setup sets up the behavior of the component by making it attach to the relevant events of the other components.
func (s *FifoScheduler) Setup() {
	s.tangle.Solidifier.Events.MessageSolid.Attach(s.onMessageSolid)
	s.tangle.ConsensusManager.Events.MessageOpinionFormed.Attach(s.onOpinionFormed)
	s.tangle.Events.MessageInvalid.Attach(s.onMessageInvalid)
}

// Detach detaches the scheduler from the tangle events.
func (s *FifoScheduler) Detach() {
	s.tangle.Solidifier.Events.MessageSolid.Detach(s.onMessageSolid)
}

// Schedule schedules the given messageID.
func (s *FifoScheduler) Schedule(messageID MessageID) {
	s.inbox <- messageID
}

// Shutdown shuts down the Scheduler and persists its state.
func (s *FifoScheduler) Shutdown() {
	s.shutdownOnce.Do(func() {
		close(s.shutdownSignal)
	})

	s.shutdown.Wait()
	s.allMessagesScheduledWG.Wait()
	s.tangle.ConsensusManager.Events.MessageOpinionFormed.Detach(s.onOpinionFormed)
	s.tangle.Events.MessageInvalid.Detach(s.onMessageInvalid)
}

func (s *FifoScheduler) run() {
	go func() {
		for {
			select {
			case messageID := <-s.inbox:
				s.scheduleMessage(messageID)
			case <-s.shutdownSignal:
				if len(s.inbox) == 0 {
					return
				}
			}
		}
	}()
}

func (s *FifoScheduler) scheduleMessage(messageID MessageID) {
<<<<<<< HEAD
	if !s.parentsBooked(messageID) {
		fmt.Println("not parents booked in scheduler: ", messageID.Base58())
		return
	}

=======
>>>>>>> 409deafe
	s.tangle.Storage.MessageMetadata(messageID).Consume(func(messageMetadata *MessageMetadata) {
		if messageMetadata.SetScheduled(true) {
			if s.scheduledMessages.Add(messageID) {
				s.allMessagesScheduledWG.Add(1)
			}
			fmt.Println("message scheduled: FIFO: ", messageID.Base58())
			s.Events.MessageScheduled.Trigger(messageID)
		}
	})
}

// endregion ///////////////////////////////////////////////////////////////////////////////////////////////////////////

// region SchedulerEvents /////////////////////////////////////////////////////////////////////////////////////////////

// FifoSchedulerEvents represents events happening in the Scheduler.
type FifoSchedulerEvents struct {
	// MessageScheduled is triggered when a message is ready to be scheduled.
	MessageScheduled *events.Event
	MessageDiscarded *events.Event
	NodeBlacklisted  *events.Event
}

func (s *FifoScheduler) messageSolidHandler(messageID MessageID) {
	fmt.Println("message solid: FIFO: ", messageID.Base58())
	s.Schedule(messageID)
}

func (s *FifoScheduler) messageInvalidHandler(messageID MessageID) {
	if s.scheduledMessages.Delete(messageID) {
		s.allMessagesScheduledWG.Done()
	}
}

func (s *FifoScheduler) opinionFormedHandler(messageID MessageID) {
	if s.scheduledMessages.Delete(messageID) {
		s.allMessagesScheduledWG.Done()
	}
}

// endregion ///////////////////////////////////////////////////////////////////////////////////////////////////////////<|MERGE_RESOLUTION|>--- conflicted
+++ resolved
@@ -1,7 +1,6 @@
 package tangle
 
 import (
-	"fmt"
 	"sync"
 
 	"github.com/iotaledger/hive.go/datastructure/set"
@@ -97,20 +96,11 @@
 }
 
 func (s *FifoScheduler) scheduleMessage(messageID MessageID) {
-<<<<<<< HEAD
-	if !s.parentsBooked(messageID) {
-		fmt.Println("not parents booked in scheduler: ", messageID.Base58())
-		return
-	}
-
-=======
->>>>>>> 409deafe
 	s.tangle.Storage.MessageMetadata(messageID).Consume(func(messageMetadata *MessageMetadata) {
 		if messageMetadata.SetScheduled(true) {
 			if s.scheduledMessages.Add(messageID) {
 				s.allMessagesScheduledWG.Add(1)
 			}
-			fmt.Println("message scheduled: FIFO: ", messageID.Base58())
 			s.Events.MessageScheduled.Trigger(messageID)
 		}
 	})
@@ -129,7 +119,6 @@
 }
 
 func (s *FifoScheduler) messageSolidHandler(messageID MessageID) {
-	fmt.Println("message solid: FIFO: ", messageID.Base58())
 	s.Schedule(messageID)
 }
 
