--- conflicted
+++ resolved
@@ -2,11 +2,6 @@
 
 import (
 	"container/ring"
-<<<<<<< HEAD
-	"errors"
-	"fmt"
-=======
->>>>>>> 2356984d
 
 	"github.com/iotaledger/hive.go/identity"
 	"go.uber.org/atomic"
@@ -19,7 +14,7 @@
 )
 
 // MaxQueueWeight is the maximum mana-scaled inbox size; >= minMessageSize / minAccessMana
-var MaxQueueWeight = 1024.0 * 1024
+var MaxQueueWeight = 1024.0
 
 var (
 	// ErrInboxExceeded is returned when a node has exceeded its allowed inbox size.
@@ -82,11 +77,6 @@
 
 	nodeQueue := element.Value.(*NodeQueue)
 	if float64(nodeQueue.Size()+uint(len(msg.Bytes())))/rep > MaxQueueWeight {
-		fmt.Println("node queue size: ", nodeQueue.Size())
-		fmt.Println("len msg: ", len(msg.Bytes()))
-		fmt.Println("rep: ", rep)
-		fmt.Println("val: ", float64(nodeQueue.Size()+uint(len(msg.Bytes())))/rep)
-		fmt.Println("maxqueue weight: ", MaxQueueWeight)
 		return ErrInboxExceeded
 	}
 
