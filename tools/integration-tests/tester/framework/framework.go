--- conflicted
+++ resolved
@@ -61,7 +61,7 @@
 // CreateNetwork creates and returns a (Docker) Network that contains `peers` GoShimmer nodes.
 // It waits for the peers to autopeer until the minimum neighbors criteria is met for every peer.
 // The first peer automatically starts with the bootstrap plugin enabled.
-func (f *Framework) CreateNetwork(name string, peers int, minimumNeighbors int, config CreateNetworkConfig) (*Network, error) {
+func (f *Framework) CreateNetwork(name string, peers int, minimumNeighbors int) (*Network, error) {
 	network, err := newNetwork(f.dockerClient, strings.ToLower(name), f.tester)
 	if err != nil {
 		return nil, err
@@ -94,13 +94,7 @@
 				}
 				return ""
 			}(i),
-			Faucet: config.Faucet && i == 0,
-			Mana: func(i int) bool {
-				if ParaManaOnEveryNode {
-					return true
-				}
-				return config.Mana && i == 0
-			}(i),
+			Faucet: i == 0,
 		}
 		if _, err = network.CreatePeer(config); err != nil {
 			return nil, err
@@ -120,7 +114,7 @@
 // CreateNetworkWithPartitions creates and returns a partitioned network that contains `peers` GoShimmer nodes per partition.
 // It waits for the peers to autopeer until the minimum neighbors criteria is met for every peer.
 // The first peer automatically starts with the bootstrap plugin enabled.
-func (f *Framework) CreateNetworkWithPartitions(name string, peers, partitions, minimumNeighbors int, config CreateNetworkConfig) (*Network, error) {
+func (f *Framework) CreateNetworkWithPartitions(name string, peers, partitions, minimumNeighbors int) (*Network, error) {
 	network, err := newNetwork(f.dockerClient, strings.ToLower(name), f.tester)
 	if err != nil {
 		return nil, err
@@ -165,15 +159,11 @@
 				}
 				return ""
 			}(i),
-<<<<<<< HEAD
-			Faucet: config.Faucet && i == 0,
-=======
 			Faucet:           i == 0,
 			FPCRoundInterval: ParaFPCRoundInterval,
 			WaitForStatement: ParaWaitForStatement,
 			FPCListen:        ParaFPCListen,
 			WriteStatement:   ParaWriteStatement,
->>>>>>> a757b514
 		}
 		if _, err = network.CreatePeer(config); err != nil {
 			return nil, err
