package mana

import (
	"context"
	"log"
	"testing"

	"github.com/iotaledger/hive.go/identity"
	"github.com/mr-tron/base58"
	"github.com/stretchr/testify/require"

	"github.com/iotaledger/goshimmer/client"
	"github.com/iotaledger/goshimmer/packages/consensus/gof"
	"github.com/iotaledger/goshimmer/packages/ledgerstate"

	"github.com/iotaledger/goshimmer/packages/tangle"
	webapi "github.com/iotaledger/goshimmer/plugins/webapi/ledgerstate"
	"github.com/iotaledger/goshimmer/tools/integration-tests/tester/framework"
	"github.com/iotaledger/goshimmer/tools/integration-tests/tester/tests"
)

var (
	minAccessMana    = tangle.MinMana
	minConsensusMana = 0.0

	emptyNodeID               = identity.ID{}
	faucetRemaindersAddrStart = uint64(tests.FaucetFundingOutputsAddrStart)
)

func XTestManaPersistence(t *testing.T) {
	ctx, cancel := tests.Context(context.Background(), t)
	defer cancel()
	n, err := f.CreateNetwork(ctx, t.Name(), 5, framework.CreateNetworkConfig{
		Faucet:      true,
		StartSynced: true,
		Activity:    true,
	})
	require.NoError(t, err)
	defer tests.ShutdownNetwork(ctx, t, n)

<<<<<<< HEAD
	faucet, peer := n.Peers()[0], n.Peers()[1]
=======
	peer := n.Peers()[1]
	faucet := n.Peers()[0]

	// wait for the faucet to prepare initial outputs
	tests.AwaitInitialFaucetOutputsPrepared(t, faucet)
>>>>>>> 4ca9407a

	tests.AwaitInitialFaucetOutputsPrepared(t, faucet, n.Peers())
	tests.SendFaucetRequest(t, peer, peer.Address(0))

	log.Println("Waiting for peer to get access mana...")
	require.Eventually(t, func() bool {
		return tests.Mana(t, peer).Access > minAccessMana
	}, tests.Timeout, tests.Tick)
	log.Println("Waiting for peer to get consensus mana...")
	require.Eventually(t, func() bool {
		return tests.Mana(t, peer).Consensus > 0
	}, tests.Timeout, tests.Tick)
	log.Println("Waiting for peer to get mana... done")

	// restart the peer
	require.NoError(t, peer.Restart(ctx))

	require.Greater(t, tests.Mana(t, peer).Access, minAccessMana)
	require.Greater(t, tests.Mana(t, peer).Consensus, minConsensusMana)
}

func XTestManaPledgeFilter(t *testing.T) {
	const (
		numPeers         = 3
		tokensPerRequest = 100
	)
	ctx, cancel := tests.Context(context.Background(), t)
	defer cancel()
	n, err := f.CreateNetwork(ctx, t.Name(), numPeers, framework.CreateNetworkConfig{
		StartSynced: true,
		Activity:    true,
	})
	require.NoError(t, err)
	defer tests.ShutdownNetwork(ctx, t, n)

	peers := n.Peers()

	accessPeer := peers[0]
	accessPeerID := fullID(accessPeer.ID())
	consensusPeer := peers[1]
	consensusPeerID := fullID(consensusPeer.ID())

	faucetConfig := framework.PeerConfig()
	faucetConfig.MessageLayer.StartSynced = true
	faucetConfig.Faucet.Enabled = true
	faucetConfig.Faucet.SupplyOutputsCount = 3
	faucetConfig.Faucet.SplittingMultiplier = 3
	faucetConfig.Faucet.TokensPerRequest = tokensPerRequest
	faucetConfig.Mana.Enabled = true
	faucetConfig.Mana.AllowedAccessPledge = []string{accessPeerID}
	faucetConfig.Mana.AllowedAccessFilterEnabled = true
	faucetConfig.Mana.AllowedConsensusPledge = []string{consensusPeerID}
	faucetConfig.Mana.AllowedConsensusFilterEnabled = true
	faucetConfig.Activity.Enabled = true

	faucet, err := n.CreatePeer(ctx, faucetConfig)
	require.NoError(t, err)

	err = n.DoManualPeering(ctx)
	require.NoError(t, err)

	// wait for the faucet to prepare initial outputs
	tests.AwaitInitialFaucetOutputsPrepared(t, faucet)

	// pledge mana to allowed peers
	_, err = tests.SendTransaction(t, faucet, accessPeer, ledgerstate.ColorIOTA, tokensPerRequest, tests.TransactionConfig{
		FromAddressIndex:      faucetRemaindersAddrStart,
		ToAddressIndex:        0,
		AccessManaPledgeID:    accessPeer.Identity.ID(),
		ConsensusManaPledgeID: consensusPeer.Identity.ID(),
	})
	require.NoError(t, err)

	// pledge consensus mana to forbidden peer
	_, err = tests.SendTransaction(t, faucet, accessPeer, ledgerstate.ColorIOTA, tokensPerRequest, tests.TransactionConfig{
		FromAddressIndex:      faucetRemaindersAddrStart + 1,
		ToAddressIndex:        0,
		AccessManaPledgeID:    accessPeer.Identity.ID(),
		ConsensusManaPledgeID: accessPeer.Identity.ID(),
	})
	require.ErrorIs(t, err, client.ErrBadRequest)
	require.Contains(t, err.Error(), webapi.ErrNotAllowedToPledgeManaToNode.Error())

	// pledge access mana to forbidden peer
	_, err = tests.SendTransaction(t, faucet, accessPeer, ledgerstate.ColorIOTA, tokensPerRequest, tests.TransactionConfig{
		FromAddressIndex:      faucetRemaindersAddrStart + 2,
		ToAddressIndex:        0,
		AccessManaPledgeID:    consensusPeer.Identity.ID(),
		ConsensusManaPledgeID: consensusPeer.Identity.ID(),
	})
	require.ErrorIs(t, err, client.ErrBadRequest)
	require.Contains(t, err.Error(), webapi.ErrNotAllowedToPledgeManaToNode.Error())
}

func TestManaApis(t *testing.T) {
	ctx, cancel := tests.Context(context.Background(), t)
	defer cancel()
	n, err := f.CreateNetwork(ctx, t.Name(), 4, framework.CreateNetworkConfig{
		StartSynced: true,
		Faucet:      true,
		AutoPeering: true, // we need to discover online peers
		Activity:    true, // we need to issue regular activity messages
	})
	require.NoError(t, err)
	defer tests.ShutdownNetwork(ctx, t, n)

	peers := n.Peers()
	faucet := peers[0]

<<<<<<< HEAD
	tests.AwaitInitialFaucetOutputsPrepared(t, faucet, n.Peers(), gof.High)
=======
	// wait for the faucet to prepare initial outputs
	tests.AwaitInitialFaucetOutputsPrepared(t, faucet)
>>>>>>> 4ca9407a

	log.Println("Request mana from faucet...")
	// waiting for the faucet to have access mana
	require.Eventually(t, func() bool {
		return tests.Mana(t, faucet).Access > minAccessMana
	}, tests.Timeout, tests.Tick)

	// request mana for peer #1; do this twice to assure that peer #1 gets more mana than peer #2
	tests.SendFaucetRequest(t, peers[1], peers[1].Address(0))
	tests.SendFaucetRequest(t, peers[1], peers[1].Address(1))
	require.Eventually(t, func() bool {
		return tests.Mana(t, peers[1]).Access > minAccessMana
	}, tests.Timeout, tests.Tick)

	// request mana for peer #2
	tests.SendFaucetRequest(t, peers[2], peers[2].Address(0))
	require.Eventually(t, func() bool {
		return tests.Mana(t, peers[2]).Access > minAccessMana
	}, tests.Timeout, tests.Tick)
	log.Println("Request mana from faucet... done")

	// Test /mana
	t.Run("mana", func(t *testing.T) {
		// the faucet should have access and consensus mana
		resp, err := faucet.GetManaFullNodeID(fullID(faucet.ID()))
		require.NoError(t, err)
		t.Logf("/mana %+v", resp)
		require.Equal(t, fullID(faucet.ID()), resp.NodeID)
		require.Greater(t, resp.Access, minAccessMana)
		require.Greater(t, resp.Consensus, minConsensusMana)

		// on startup, the faucet pledges consensus mana to the emptyNodeID
		resp, err = faucet.GetManaFullNodeID(fullID(emptyNodeID))
		require.NoError(t, err)
		t.Logf("/mana %+v", resp)
		require.Equal(t, fullID(emptyNodeID), resp.NodeID)
		require.Equal(t, minAccessMana, resp.Access)
		require.Greater(t, resp.Consensus, minConsensusMana)
	})

	// Test /mana/all
	t.Run("mana/all", func(t *testing.T) {
		resp, err := faucet.GetAllMana()
		require.NoError(t, err)
		t.Logf("/mana/all %+v", resp)
		require.NotEmpty(t, resp.Access)
		require.Greater(t, resp.Access[0].Mana, minAccessMana)
		require.NotEmpty(t, resp.Consensus)
		require.Greater(t, resp.Consensus[0].Mana, minConsensusMana)
	})

	// Test /mana/access/nhighest and /mana/consensus/nhighest
	t.Run("mana/*/nhighest", func(t *testing.T) {
		expectedAccessOrder := []identity.ID{faucet.ID(), peers[1].ID(), peers[2].ID()}
		aResp, err := faucet.GetNHighestAccessMana(len(expectedAccessOrder))
		require.NoError(t, err)
		t.Logf("/mana/access/nhighest %+v", aResp)
		require.Len(t, aResp.Nodes, len(expectedAccessOrder))
		for i := range expectedAccessOrder {
			require.Equal(t, expectedAccessOrder[i].String(), aResp.Nodes[i].ShortNodeID)
		}

		expectedConsensusOrder := []identity.ID{faucet.ID(), emptyNodeID, peers[1].ID(), peers[2].ID()}
		cResp, err := faucet.GetNHighestConsensusMana(len(expectedConsensusOrder))
		require.NoError(t, err)
		t.Logf("/mana/consensus/nhighest %+v", cResp)
		require.Len(t, cResp.Nodes, len(expectedConsensusOrder))
		for i := range expectedConsensusOrder {
			require.Equal(t, expectedConsensusOrder[i].String(), cResp.Nodes[i].ShortNodeID)
		}
	})

	// Test /mana/percentile
	t.Run("mana/percentile", func(t *testing.T) {
		resp, err := faucet.GetManaPercentile(fullID(peers[0].ID()))
		require.NoError(t, err)
		t.Logf("/mana/percentile %+v", resp)
		require.Equal(t, fullID(peers[0].ID()), resp.NodeID)
		require.InDelta(t, 75.0, resp.Access, 0.01)

		resp, err = faucet.GetManaPercentile(fullID(emptyNodeID))
		require.NoError(t, err)
		t.Logf("/mana/percentile %+v", resp)
		require.Equal(t, fullID(emptyNodeID), resp.NodeID)
		require.InDelta(t, 60., resp.Consensus, 0.01)
	})

	// Test /mana/access/online and /mana/consensus/online
	t.Run("mana/*/online", func(t *testing.T) {
		// genesis node is not online
		expectedOnlineAccessOrder := []identity.ID{faucet.ID(), peers[1].ID(), peers[2].ID()}
		aResp, err := faucet.GetOnlineAccessMana()
		require.NoError(t, err)
		t.Logf("/mana/access/online %+v", aResp)
		require.Len(t, aResp.Online, len(expectedOnlineAccessOrder))
		for i := range expectedOnlineAccessOrder {
			require.Equal(t, expectedOnlineAccessOrder[i].String(), aResp.Online[i].ShortID)
		}

		// empty node is not online
		expectedOnlineConsensusOrder := []identity.ID{faucet.ID(), peers[1].ID(), peers[2].ID()}
		cResp, err := peers[0].GoShimmerAPI.GetOnlineConsensusMana()
		require.NoError(t, err)
		t.Logf("/mana/consensus/online %+v", cResp)
		require.Len(t, cResp.Online, len(expectedOnlineConsensusOrder))
		for i := range expectedOnlineConsensusOrder {
			require.Equal(t, expectedOnlineConsensusOrder[i].String(), cResp.Online[i].ShortID)
		}
	})

	// Test /mana/pending
	t.Run("mana/pending", func(t *testing.T) {
		unspentOutputs, err := peers[1].PostAddressUnspentOutputs([]string{peers[1].Address(0).Base58()})
		require.NoError(t, err)
		outputID := unspentOutputs.UnspentOutputs[0].Outputs[0].Output.OutputID.Base58
		resp, err := peers[1].GetPending(outputID)
		require.NoError(t, err)
		t.Logf("/mana/pending %+v", resp)
		require.Equal(t, outputID, resp.OutputID)
		require.Greater(t, resp.Mana, minConsensusMana)
	})

	// Test /mana/allowedManaPledge
	t.Run("mana/allowedManaPledge", func(t *testing.T) {
		resp, err := faucet.GetAllowedManaPledgeNodeIDs()
		require.NoError(t, err)
		t.Logf("/mana/allowedManaPledge %+v", resp)
		require.Equal(t, false, resp.Access.IsFilterEnabled)
		require.Equal(t, []string{fullID(faucet.ID())}, resp.Access.Allowed)
		require.Equal(t, false, resp.Consensus.IsFilterEnabled)
		require.Equal(t, []string{fullID(faucet.ID())}, resp.Consensus.Allowed)
	})
}

func fullID(id identity.ID) string {
	return base58.Encode(id.Bytes())
}<|MERGE_RESOLUTION|>--- conflicted
+++ resolved
@@ -38,15 +38,11 @@
 	require.NoError(t, err)
 	defer tests.ShutdownNetwork(ctx, t, n)
 
-<<<<<<< HEAD
 	faucet, peer := n.Peers()[0], n.Peers()[1]
-=======
-	peer := n.Peers()[1]
 	faucet := n.Peers()[0]
 
 	// wait for the faucet to prepare initial outputs
 	tests.AwaitInitialFaucetOutputsPrepared(t, faucet)
->>>>>>> 4ca9407a
 
 	tests.AwaitInitialFaucetOutputsPrepared(t, faucet, n.Peers())
 	tests.SendFaucetRequest(t, peer, peer.Address(0))
@@ -156,12 +152,10 @@
 	peers := n.Peers()
 	faucet := peers[0]
 
-<<<<<<< HEAD
-	tests.AwaitInitialFaucetOutputsPrepared(t, faucet, n.Peers(), gof.High)
-=======
 	// wait for the faucet to prepare initial outputs
 	tests.AwaitInitialFaucetOutputsPrepared(t, faucet)
->>>>>>> 4ca9407a
+
+	tests.AwaitInitialFaucetOutputsPrepared(t, faucet, n.Peers(), gof.High)
 
 	log.Println("Request mana from faucet...")
 	// waiting for the faucet to have access mana
