--- conflicted
+++ resolved
@@ -65,22 +65,6 @@
     secrets:
       - goshimmer.config.json
       - goshimmer.message.snapshot.bin
-<<<<<<< HEAD
-    volumes:
-      - ./builder/wait-for.sh:/run/wait-for.sh:ro
-      - ./builder/peer-entry.sh:/run/entrypoint.sh:ro
-    expose:
-      - 10895/tcp # FPC
-      - 14626/tcp # Autopeering
-      - 14666/tcp # Gossip
-      - 1888/tcp # analysis server
-      - 6061/tcp # Pprof Profiling
-      - 8080/tcp # web API
-      - 8081/tcp # web API
-      - 8061/tcp # web API
-      - 9311/tcp # prometheus
-=======
->>>>>>> 3139a757
     networks:
       - shimmer
     depends_on:
@@ -106,23 +90,9 @@
       - goshimmer.config.json
       - goshimmer.message.snapshot.bin
     ports:
-<<<<<<< HEAD
-      - "8081:8081/tcp" # dashboard
-      - "8061:8061/tcp" # dashboard
-    expose:
-      - 10895/tcp # FPC
-      - 14626/tcp # Autopeering
-      - 14666/tcp # Gossip
-      - 1888/tcp # analysis server
-      - 6061/tcp # Pprof Profiling
-      - 8080/tcp # web API
-      - 8081/tcp # web API
-      - 8061/tcp # web API
-      - 9311/tcp # prometheus
-=======
       - "8090:8080/tcp" # web API
       - "8091:8081/tcp" # dashboard
->>>>>>> 3139a757
+      - "8061:8061/tcp" # dags visualizer
     networks:
       - shimmer
     depends_on:
